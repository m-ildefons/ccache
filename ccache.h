--- conflicted
+++ resolved
@@ -54,21 +54,15 @@
 };
 
 #define SLOPPY_INCLUDE_FILE_MTIME 1
-<<<<<<< HEAD
 #define SLOPPY_INCLUDE_FILE_CTIME 2
 #define SLOPPY_FILE_MACRO 4
 #define SLOPPY_TIME_MACROS 8
-
+#define SLOPPY_PCH_DEFINES 16
 /*
  * Allow us to match files based on their stats (size, mtime, ctime), without
  * looking at their contents.
  */
-#define SLOPPY_FILE_STAT_MATCHES 16
-=======
-#define SLOPPY_FILE_MACRO 2
-#define SLOPPY_TIME_MACROS 4
-#define SLOPPY_PCH_DEFINES 8
->>>>>>> 708d9110
+#define SLOPPY_FILE_STAT_MATCHES 32
 
 #define str_eq(s1, s2) (strcmp((s1), (s2)) == 0)
 #define str_startswith(s, p) (strncmp((s), (p), strlen((p))) == 0)
