/*
 * ccache -- a fast C/C++ compiler cache
 *
 * Copyright (C) 2002-2007 Andrew Tridgell
 * Copyright (C) 2009-2010 Joel Rosdahl
 *
 * This program is free software; you can redistribute it and/or modify it
 * under the terms of the GNU General Public License as published by the Free
 * Software Foundation; either version 3 of the License, or (at your option)
 * any later version.
 *
 * This program is distributed in the hope that it will be useful, but WITHOUT
 * ANY WARRANTY; without even the implied warranty of MERCHANTABILITY or
 * FITNESS FOR A PARTICULAR PURPOSE. See the GNU General Public License for
 * more details.
 *
 * You should have received a copy of the GNU General Public License along with
 * this program; if not, write to the Free Software Foundation, Inc., 51
 * Franklin Street, Fifth Floor, Boston, MA 02110-1301 USA
 */

#include "ccache.h"
#include "compopt.h"
#ifdef HAVE_GETOPT_LONG
#include <getopt.h>
#else
#include "getopt_long.h"
#endif
#include "hashtable.h"
#include "hashtable_itr.h"
#include "hashutil.h"
#include "language.h"
#include "manifest.h"

static const char VERSION_TEXT[] =
MYNAME " version %s\n"
"\n"
"Copyright (C) 2002-2007 Andrew Tridgell\n"
"Copyright (C) 2009-2010 Joel Rosdahl\n"
"\n"
"This program is free software; you can redistribute it and/or modify it under\n"
"the terms of the GNU General Public License as published by the Free Software\n"
"Foundation; either version 3 of the License, or (at your option) any later\n"
"version.\n";

static const char USAGE_TEXT[] =
"Usage:\n"
"    " MYNAME " [options]\n"
"    " MYNAME " compiler [compiler options]\n"
"    compiler [compiler options]          (via symbolic link)\n"
"\n"
"Options:\n"
"    -c, --cleanup         delete old files and recalculate size counters\n"
"                          (normally not needed as this is done automatically)\n"
"    -C, --clear           clear the cache completely\n"
"    -F, --max-files=N     set maximum number of files in cache to N (use 0 for\n"
"                          no limit)\n"
"    -M, --max-size=SIZE   set maximum size of cache to SIZE (use 0 for no\n"
"                          limit; available suffixes: G, M and K; default\n"
"                          suffix: G)\n"
"    -s, --show-stats      show statistics summary\n"
"    -z, --zero-stats      zero statistics counters\n"
"\n"
"    -h, --help            print this help text\n"
"    -V, --version         print version and copyright information\n"
"\n"
"See also <http://ccache.samba.org>.\n";

/* current working directory taken from $PWD, or getcwd() if $PWD is bad */
char *current_working_dir = NULL;

/* the base cache directory */
char *cache_dir = NULL;

/* the debug logfile name, if set */
char *cache_logfile = NULL;

/* base directory (from CCACHE_BASEDIR) */
char *base_dir = NULL;

/* the original argument list */
static struct args *orig_args;

/* the source file */
static char *input_file;

/* The output file being compiled to. */
static char *output_obj;

/* The path to the dependency file (implicit or specified with -MF). */
static char *output_dep;

/*
 * Name (represented as a struct file_hash) of the file containing the cached
 * object code.
 */
static struct file_hash *cached_obj_hash;

/*
 * Full path to the file containing the cached object code
 * (cachedir/a/b/cdef[...]-size.o).
 */
static char *cached_obj;

/*
 * Full path to the file containing the standard error output
 * (cachedir/a/b/cdef[...]-size.stderr).
 */
static char *cached_stderr;

/*
 * Full path to the file containing the dependency information
 * (cachedir/a/b/cdef[...]-size.d).
 */
static char *cached_dep;

/*
 * Full path to the file containing the manifest
 * (cachedir/a/b/cdef[...]-size.manifest).
 */
static char *manifest_path;

/*
 * Time of compilation. Used to see if include files have changed after
 * compilation.
 */
static time_t time_of_compilation;

/* Bitmask of SLOPPY_*. */
unsigned sloppiness = 0;

/*
 * Files included by the preprocessor and their hashes/sizes. Key: file path.
 * Value: struct file_hash.
 */
static struct hashtable *included_files;

/* is gcc being asked to output dependencies? */
static bool generating_dependencies;

/* the extension of the file (without dot) after pre-processing */
static const char *i_extension;

/* the name of the temporary pre-processor file */
static char *i_tmpfile;

/* are we compiling a .i or .ii file directly? */
static bool direct_i_file;

/* the name of the cpp stderr file */
static char *cpp_stderr;

/*
 * Full path to the statistics file in the subdirectory where the cached result
 * belongs (CCACHE_DIR/X/stats).
 */
char *stats_file = NULL;

/* can we safely use the unification hashing backend? */
static bool enable_unify;

/* should we use the direct mode? */
static bool enable_direct = true;

/*
 * Whether to enable compression of files stored in the cache. (Manifest files
 * are always compressed.)
 */
static bool enable_compression = false;

/* number of levels (1 <= nlevels <= 8) */
static int nlevels = 2;

/*
 * Whether we should use the optimization of passing the already existing
 * preprocessed source code to the compiler.
 */
static bool compile_preprocessed_source_code;

/* Whether the output is a precompiled header */
static bool output_is_precompiled_header = false;

/*
 * Whether we are using a precompiled header (either via -include or #include).
 */
static bool using_precompiled_header = false;

/* How long (in microseconds) to wait before breaking a stale lock. */
unsigned lock_staleness_limit = 2000000;

enum fromcache_call_mode {
	FROMCACHE_DIRECT_MODE,
	FROMCACHE_CPP_MODE,
	FROMCACHE_COMPILED_MODE
};

/*
 * This is a string that identifies the current "version" of the hash sum
 * computed by ccache. If, for any reason, we want to force the hash sum to be
 * different for the same input in a new ccache version, we can just change
 * this string. A typical example would be if the format of one of the files
 * stored in the cache changes in a backwards-incompatible way.
 */
static const char HASH_PREFIX[] = "3";

static void
add_prefix(struct args *orig_args)
{
	char *env;

	env = getenv("CCACHE_PREFIX");
	if (env && strlen(env) > 0) {
		char *e;
		char *tok, *saveptr = NULL;
		struct args *prefix = args_init(0, NULL);
		int i;

		e = x_strdup(env);
		for (tok = strtok_r(e, " ", &saveptr);
		     tok;
		     tok = strtok_r(NULL, " ", &saveptr)) {
			char *p;

			p = find_executable(tok, MYNAME);
			if (!p) {
				fatal("%s: %s", tok, strerror(errno));
			}

			args_add(prefix, p);
			free(p);
		}
		free(e);

		cc_log("Using command-line prefix %s", env);
		for (i = prefix->argc; i != 0; i--) {
			args_add_prefix(orig_args, prefix->argv[i-1]);
		}
		args_free(prefix);
	}
}

/* Something went badly wrong - just execute the real compiler. */
static void
failed(void)
{
	/* strip any local args */
	args_strip(orig_args, "--ccache-");

	/* add prefix from CCACHE_PREFIX */
	add_prefix(orig_args);

	cc_log("Failed; falling back to running the real compiler");
	cc_log_argv("Executing ", orig_args->argv);
	exitfn_call();
	execv(orig_args->argv[0], orig_args->argv);
	fatal("%s: execv returned (%s)", orig_args->argv[0], strerror(errno));
}

static void
clean_up_tmp_files()
{
	/* delete intermediate pre-processor file if needed */
	if (i_tmpfile) {
		if (!direct_i_file) {
			tmp_unlink(i_tmpfile);
		}
		free(i_tmpfile);
		i_tmpfile = NULL;
	}

	/* delete the cpp stderr file if necessary */
	if (cpp_stderr) {
		tmp_unlink(cpp_stderr);
		free(cpp_stderr);
		cpp_stderr = NULL;
	}
}

static const char *
temp_dir()
{
	static char* path = NULL;
	if (path) return path;  /* Memoize */
	path = getenv("CCACHE_TEMPDIR");
	if (!path) {
		path = format("%s/tmp", cache_dir);
	}
	return path;
}

/*
 * Transform a name to a full path into the cache directory, creating needed
 * sublevels if needed. Caller frees.
 */
static char *
get_path_in_cache(const char *name, const char *suffix)
{
	int i;
	char *path;
	char *result;

	path = x_strdup(cache_dir);
	for (i = 0; i < nlevels; ++i) {
		char *p = format("%s/%c", path, name[i]);
		free(path);
		path = p;
<<<<<<< HEAD
=======
		if (create_dir(path) != 0) {
			cc_log("Failed to create %s: %s", path, strerror(errno));
			failed();
		}
>>>>>>> e5d35103
	}

	result = format("%s/%s%s", path, name + nlevels, suffix);
	free(path);
	return result;
}

/*
 * This function hashes an include file and stores the path and hash in the
 * global included_files variable. If the include file is a PCH, cpp_hash is
 * also updated. Takes over ownership of path.
 */
static void
remember_include_file(char *path, size_t path_len, struct mdfour *cpp_hash)
{
#ifdef _WIN32
	DWORD attributes;
#endif
	struct mdfour fhash;
	struct stat st;
	char *source = NULL;
	size_t size;
	int result;
	bool is_pch;

	if (path_len >= 2 && (path[0] == '<' && path[path_len - 1] == '>')) {
		/* Typically <built-in> or <command-line>. */
		goto ignore;
	}

	if (str_eq(path, input_file)) {
		/* Don't remember the input file. */
		goto ignore;
	}

	if (hashtable_search(included_files, path)) {
		/* Already known include file. */
		goto ignore;
	}

#ifdef _WIN32
	/* stat fails on directories on win32 */
	attributes = GetFileAttributes(path);
	if (attributes != INVALID_FILE_ATTRIBUTES &&
	    attributes & FILE_ATTRIBUTE_DIRECTORY)
		goto ignore;
#endif

	if (stat(path, &st) != 0) {
		cc_log("Failed to stat include file %s: %s", path, strerror(errno));
		goto failure;
	}
	if (S_ISDIR(st.st_mode)) {
		/* Ignore directory, typically $PWD. */
		goto ignore;
	}
	if (!S_ISREG(st.st_mode)) {
		/* Device, pipe, socket or other strange creature. */
		cc_log("Non-regular include file %s", path);
		goto failure;
	}

	/* Let's hash the include file. */
	if (!(sloppiness & SLOPPY_INCLUDE_FILE_MTIME)
	    && st.st_mtime >= time_of_compilation) {
		cc_log("Include file %s too new", path);
		goto failure;
	}

	hash_start(&fhash);

	is_pch = is_precompiled_header(path);
	if (is_pch) {
		struct file_hash pch_hash;
		if (!hash_file(&fhash, path)) {
			goto failure;
		}
		hash_result_as_bytes(&fhash, pch_hash.hash);
		pch_hash.size = fhash.totalN;
		hash_delimiter(cpp_hash, "pch_hash");
		hash_buffer(cpp_hash, pch_hash.hash, sizeof(pch_hash.hash));
	}
	if (enable_direct) {
		struct file_hash *h;

		if (!is_pch) { /* else: the file has already been hashed. */
			if (st.st_size > 0) {
				if (!read_file(path, st.st_size, &source, &size)) {
					goto failure;
				}
			} else {
				source = x_strdup("");
				size = 0;
			}

			result = hash_source_code_string(&fhash, source, size, path);
			if (result & HASH_SOURCE_CODE_ERROR
			    || result & HASH_SOURCE_CODE_FOUND_TIME) {
				goto failure;
			}
		}

		h = x_malloc(sizeof(*h));
		hash_result_as_bytes(&fhash, h->hash);
		h->size = fhash.totalN;
		hashtable_insert(included_files, path, h);
	} else {
		free(path);
	}

	free(source);
	return;

failure:
	cc_log("Disabling direct mode");
	enable_direct = false;
	/* Fall through. */
ignore:
	free(path);
	free(source);
}

/*
 * Make a relative path from current working directory to path if path is under
 * CCACHE_BASEDIR. Takes over ownership of path. Caller frees.
 */
static char *
make_relative_path(char *path)
{
	char *relpath;

	if (!base_dir || !str_startswith(path, base_dir)) {
		return path;
	}

	relpath = get_relative_path(current_working_dir, path);
	free(path);
	return relpath;
}

/*
 * This function reads and hashes a file. While doing this, it also does these
 * things:
 *
 * - Makes include file paths whose prefix is CCACHE_BASEDIR relative when
 *   computing the hash sum.
 * - Stores the paths and hashes of included files in the global variable
 *   included_files.
 */
static bool
process_preprocessed_file(struct mdfour *hash, const char *path)
{
	char *data;
	char *p, *q, *end;
	size_t size;

	if (!read_file(path, 0, &data, &size)) {
		return false;
	}

	included_files = create_hashtable(1000, hash_from_string, strings_equal);

	/* Bytes between p and q are pending to be hashed. */
	end = data + size;
	p = data;
	q = data;
	while (q < end - 7) { /* There must be at least 7 characters (# 1 "x") left
	                         to potentially find an include file path. */
		/*
		 * Check if we look at a line containing the file name of an included file.
		 * At least the following formats exist (where N is a positive integer):
		 *
		 * GCC:
		 *
		 *   # N "file"
		 *   # N "file" N
		 *   #pragma GCC pch_preprocess "file"
		 *
		 * HP's compiler:
		 *
		 *   #line N "file"
		 *
		 * AIX's compiler:
		 *
		 *   #line N "file"
		 *   #line N
		 *
		 * Note that there may be other lines starting with '#' left after
		 * preprocessing as well, for instance "#    pragma".
		 */
		if (q[0] == '#'
		        /* GCC: */
		    && ((q[1] == ' ' && q[2] >= '0' && q[2] <= '9')
		        /* GCC precompiled header: */
		        || (q[1] == 'p'
		            && str_startswith(&q[2], "ragma GCC pch_preprocess "))
		        /* HP/AIX: */
		        || (q[1] == 'l' && q[2] == 'i' && q[3] == 'n' && q[4] == 'e'
		            && q[5] == ' '))
		    && (q == data || q[-1] == '\n')) {
			char *path;

			while (q < end && *q != '"' && *q != '\n') {
				q++;
			}
			if (q < end && *q == '\n') {
				/* A newline before the quotation mark -> no match. */
				continue;
			}
			q++;
			if (q >= end) {
				cc_log("Failed to parse included file path");
				free(data);
				return false;
			}
			/* q points to the beginning of an include file path */
			hash_buffer(hash, p, q - p);
			p = q;
			while (q < end && *q != '"') {
				q++;
			}
			/* p and q span the include file path */
			path = x_strndup(p, q - p);
			path = make_relative_path(path);
			hash_string(hash, path);
			remember_include_file(path, q - p, hash);
			p = q;
		} else {
			q++;
		}
	}

	hash_buffer(hash, p, (end - p));
	free(data);
	return true;
}

/* run the real compiler and put the result in cache */
static void
to_cache(struct args *args)
{
	char *tmp_stdout, *tmp_stderr, *tmp_obj;
	struct stat st;
	int status;
	size_t added_bytes = 0;
	unsigned added_files = 0;

	create_parent_dirs(cached_obj);
	tmp_stdout = format("%s.tmp.stdout.%s", cached_obj, tmp_string());
	tmp_stderr = format("%s.tmp.stderr.%s", cached_obj, tmp_string());
	tmp_obj = format("%s.tmp.%s", cached_obj, tmp_string());

	args_add(args, "-o");
	args_add(args, tmp_obj);

	/* Turn off DEPENDENCIES_OUTPUT when running cc1, because
	 * otherwise it will emit a line like
	 *
	 *  tmp.stdout.vexed.732.o: /home/mbp/.ccache/tmp.stdout.vexed.732.i
	 *
	 * unsetenv() is on BSD and Linux but not portable. */
	putenv("DEPENDENCIES_OUTPUT");

	if (compile_preprocessed_source_code) {
		args_add(args, i_tmpfile);
	} else {
		args_add(args, input_file);
	}

	cc_log("Running real compiler");
	status = execute(args->argv, tmp_stdout, tmp_stderr);
	args_pop(args, 3);

	if (stat(tmp_stdout, &st) != 0 || st.st_size != 0) {
		cc_log("Compiler produced stdout");
		stats_update(STATS_STDOUT);
		tmp_unlink(tmp_stdout);
		tmp_unlink(tmp_stderr);
		tmp_unlink(tmp_obj);
		failed();
	}
	tmp_unlink(tmp_stdout);

	/*
	 * Merge stderr from the preprocessor (if any) and stderr from the real
	 * compiler into tmp_stderr.
	 */
	if (cpp_stderr) {
		int fd_cpp_stderr;
		int fd_real_stderr;
		int fd_result;
		char *tmp_stderr2;

		tmp_stderr2 = format("%s.tmp.stderr2.%s", cached_obj, tmp_string());
		if (x_rename(tmp_stderr, tmp_stderr2)) {
			cc_log("Failed to rename %s to %s: %s", tmp_stderr, tmp_stderr2,
			       strerror(errno));
			failed();
		}
		fd_cpp_stderr = open(cpp_stderr, O_RDONLY | O_BINARY);
		if (fd_cpp_stderr == -1) {
			cc_log("Failed opening %s: %s", cpp_stderr, strerror(errno));
			failed();
		}
		fd_real_stderr = open(tmp_stderr2, O_RDONLY | O_BINARY);
		if (fd_real_stderr == -1) {
			cc_log("Failed opening %s: %s", tmp_stderr2, strerror(errno));
			failed();
		}
		fd_result = open(tmp_stderr, O_WRONLY | O_CREAT | O_TRUNC | O_BINARY, 0666);
		if (fd_result == -1) {
			cc_log("Failed opening %s: %s", tmp_stderr, strerror(errno));
			failed();
		}
		copy_fd(fd_cpp_stderr, fd_result);
		copy_fd(fd_real_stderr, fd_result);
		close(fd_cpp_stderr);
		close(fd_real_stderr);
		close(fd_result);
		tmp_unlink(tmp_stderr2);
		free(tmp_stderr2);
	}

	if (status != 0) {
		int fd;
		cc_log("Compiler gave exit status %d", status);
		stats_update(STATS_STATUS);

		fd = open(tmp_stderr, O_RDONLY | O_BINARY);
		if (fd != -1) {
			if (str_eq(output_obj, "/dev/null")
			    || (access(tmp_obj, R_OK) == 0
			        && move_file(tmp_obj, output_obj, 0) == 0)
			    || errno == ENOENT) {
				/* we can use a quick method of getting the failed output */
				copy_fd(fd, 2);
				close(fd);
				tmp_unlink(tmp_stderr);
				exit(status);
			}
		}

		tmp_unlink(tmp_stderr);
		tmp_unlink(tmp_obj);
		failed();
	}

	if (stat(tmp_obj, &st) != 0) {
		cc_log("Compiler didn't produce an object file");
		stats_update(STATS_NOOUTPUT);
		failed();
	}
	if (st.st_size == 0) {
		cc_log("Compiler produced an empty object file");
		stats_update(STATS_EMPTYOUTPUT);
		failed();
	}

	if (stat(tmp_stderr, &st) != 0) {
		cc_log("Failed to stat %s: %s", tmp_stderr, strerror(errno));
		stats_update(STATS_ERROR);
		failed();
	}
	if (st.st_size > 0) {
		if (move_uncompressed_file(tmp_stderr, cached_stderr,
		                           enable_compression) != 0) {
			cc_log("Failed to move %s to %s: %s", tmp_stderr, cached_stderr,
			       strerror(errno));
			stats_update(STATS_ERROR);
			failed();
		}
		cc_log("Stored in cache: %s", cached_stderr);
		if (enable_compression) {
			stat(cached_stderr, &st);
		}
		added_bytes += file_size(&st);
		added_files += 1;
	} else {
		tmp_unlink(tmp_stderr);
	}
	if (move_uncompressed_file(tmp_obj, cached_obj, enable_compression) != 0) {
		cc_log("Failed to move %s to %s: %s", tmp_obj, cached_obj, strerror(errno));
		stats_update(STATS_ERROR);
		failed();
	} else {
		cc_log("Stored in cache: %s", cached_obj);
		stat(cached_obj, &st);
		added_bytes += file_size(&st);
		added_files += 1;
	}

	/*
	 * Do an extra stat on the potentially compressed object file for the
	 * size statistics.
	 */
	if (stat(cached_obj, &st) != 0) {
		cc_log("Failed to stat %s: %s", cached_obj, strerror(errno));
		stats_update(STATS_ERROR);
		failed();
	}

	stats_update_size(STATS_TOCACHE, added_bytes / 1024, added_files);

	/* Make sure we have a CACHEDIR.TAG
	 * This can be almost anywhere, but might as well do it near the end
	 * as if we exit early we save the stat call
	 */
	if (create_cachedirtag(cache_dir) != 0) {
		cc_log("Failed to create %s/CACHEDIR.TAG (%s)\n",
		        cache_dir, strerror(errno));
		stats_update(STATS_ERROR);
		failed();
	}

	free(tmp_obj);
	free(tmp_stderr);
	free(tmp_stdout);
}

/*
 * Find the object file name by running the compiler in preprocessor mode.
 * Returns the hash as a heap-allocated hex string.
 */
static struct file_hash *
get_object_name_from_cpp(struct args *args, struct mdfour *hash)
{
	char *input_base;
	char *tmp;
	char *path_stdout, *path_stderr;
	int status;
	struct file_hash *result;

	/* ~/hello.c -> tmp.hello.123.i
	   limit the basename to 10
	   characters in order to cope with filesystem with small
	   maximum filename length limits */
	input_base = basename(input_file);
	tmp = strchr(input_base, '.');
	if (tmp != NULL) {
		*tmp = 0;
	}
	if (strlen(input_base) > 10) {
		input_base[10] = 0;
	}

	/* now the run */
	path_stdout = format("%s/%s.tmp.%s.%s",
	                     temp_dir(), input_base, tmp_string(), i_extension);
	path_stderr = format("%s/tmp.cpp_stderr.%s", temp_dir(), tmp_string());

	if (create_parent_dirs(path_stdout) != 0) {
		char *parent = dirname(path_stdout);
		fprintf(stderr,
		        "ccache: failed to create %s (%s)\n",
		        parent, strerror(errno));
		free(parent);
		exit(1);
	}

	time_of_compilation = time(NULL);

	if (!direct_i_file) {
		/* run cpp on the input file to obtain the .i */
		args_add(args, "-E");
		args_add(args, input_file);
		status = execute(args->argv, path_stdout, path_stderr);
		args_pop(args, 2);
	} else {
		/* we are compiling a .i or .ii file - that means we
		   can skip the cpp stage and directly form the
		   correct i_tmpfile */
		path_stdout = input_file;
		if (create_empty_file(path_stderr) != 0) {
			cc_log("Failed to create %s: %s", path_stderr, strerror(errno));
			stats_update(STATS_ERROR);
			failed();
		}
		status = 0;
	}

	if (status != 0) {
		if (!direct_i_file) {
			tmp_unlink(path_stdout);
		}
		tmp_unlink(path_stderr);
		cc_log("Preprocessor gave exit status %d", status);
		stats_update(STATS_PREPROCESSOR);
		failed();
	}

	if (enable_unify) {
		/*
		 * When we are doing the unifying tricks we need to include the
		 * input file name in the hash to get the warnings right.
		 */
		hash_delimiter(hash, "unifyfilename");
		hash_string(hash, input_file);

		hash_delimiter(hash, "unifycpp");
		if (unify_hash(hash, path_stdout) != 0) {
			stats_update(STATS_ERROR);
			tmp_unlink(path_stderr);
			cc_log("Failed to unify %s", path_stdout);
			failed();
		}
	} else {
		hash_delimiter(hash, "cpp");
		if (!process_preprocessed_file(hash, path_stdout)) {
			stats_update(STATS_ERROR);
			tmp_unlink(path_stderr);
			failed();
		}
	}

	hash_delimiter(hash, "cppstderr");
	if (!hash_file(hash, path_stderr)) {
		fatal("Failed to open %s: %s", path_stderr, strerror(errno));
	}

	i_tmpfile = path_stdout;

	if (compile_preprocessed_source_code) {
		/*
		 * If we are using the CPP trick, we need to remember this
		 * stderr data and output it just before the main stderr from
		 * the compiler pass.
		 */
		cpp_stderr = path_stderr;
	} else {
		tmp_unlink(path_stderr);
		free(path_stderr);
	}

	result = x_malloc(sizeof(*result));
	hash_result_as_bytes(hash, result->hash);
	result->size = hash->totalN;
	return result;
}

static void
update_cached_result_globals(struct file_hash *hash)
{
	char *object_name;

	object_name = format_hash_as_string(hash->hash, hash->size);
	cached_obj_hash = hash;
	cached_obj = get_path_in_cache(object_name, ".o");
	cached_stderr = get_path_in_cache(object_name, ".stderr");
	cached_dep = get_path_in_cache(object_name, ".d");
	stats_file = format("%s/%c/stats", cache_dir, object_name[0]);
	free(object_name);
}

/*
 * Update a hash sum with information common for the direct and preprocessor
 * modes.
 */
static void
calculate_common_hash(struct args *args, struct mdfour *hash)
{
	struct stat st;
	const char *compilercheck;
	char *p;

	hash_string(hash, HASH_PREFIX);

	/*
	 * We have to hash the extension, as a .i file isn't treated the same
	 * by the compiler as a .ii file.
	 */
	hash_delimiter(hash, "ext");
	hash_string(hash, i_extension);

	if (stat(args->argv[0], &st) != 0) {
		cc_log("Couldn't stat compiler %s: %s", args->argv[0], strerror(errno));
		stats_update(STATS_COMPILER);
		failed();
	}

	/*
	 * Hash information about the compiler.
	 */
	compilercheck = getenv("CCACHE_COMPILERCHECK");
	if (!compilercheck) {
		compilercheck = "mtime";
	}
	if (str_eq(compilercheck, "none")) {
		/* Do nothing. */
	} else if (str_eq(compilercheck, "content")) {
		hash_delimiter(hash, "cc_content");
		hash_file(hash, args->argv[0]);
	} else if (str_eq(compilercheck, "mtime")) {
		hash_delimiter(hash, "cc_mtime");
		hash_int(hash, st.st_size);
		hash_int(hash, st.st_mtime);
	} else { /* command string */
		if (!hash_multicommand_output(hash, compilercheck, orig_args->argv[0])) {
			fatal("Failure running compiler check command: %s", compilercheck);
		}
	}

	/*
	 * Also hash the compiler name as some compilers use hard links and
	 * behave differently depending on the real name.
	 */
	hash_delimiter(hash, "cc_name");
	hash_string(hash, basename(args->argv[0]));

	/* Possibly hash the current working directory. */
	if (getenv("CCACHE_HASHDIR")) {
		char *cwd = gnu_getcwd();
		if (cwd) {
			hash_delimiter(hash, "cwd");
			hash_string(hash, cwd);
			free(cwd);
		}
	}

	p = getenv("CCACHE_EXTRAFILES");
	if (p) {
		char *path, *q, *saveptr = NULL;
		p = x_strdup(p);
		q = p;
		while ((path = strtok_r(q, PATH_DELIM, &saveptr))) {
			cc_log("Hashing extra file %s", path);
			hash_delimiter(hash, "extrafile");
			if (!hash_file(hash, path)) {
				stats_update(STATS_BADEXTRAFILE);
				failed();
			}
			q = NULL;
		}
		free(p);
	}
}

/*
 * Update a hash sum with information specific to the direct and preprocessor
 * modes and calculate the object hash. Returns the object hash on success,
 * otherwise NULL. Caller frees.
 */
static struct file_hash *
calculate_object_hash(struct args *args, struct mdfour *hash, int direct_mode)
{
	int i;
	char *manifest_name;
	struct stat st;
	int result;
	struct file_hash *object_hash = NULL;

	/* first the arguments */
	for (i = 1; i < args->argc; i++) {
		/* -L doesn't affect compilation. */
		if (i < args->argc-1 && str_eq(args->argv[i], "-L")) {
			i++;
			continue;
		}
		if (str_startswith(args->argv[i], "-L")) {
			continue;
		}

		/* When using the preprocessor, some arguments don't contribute
		   to the hash. The theory is that these arguments will change
		   the output of -E if they are going to have any effect at
		   all. For precompiled headers this might not be the case. */
		if (!direct_mode && !output_is_precompiled_header
		    && !using_precompiled_header) {
			if (compopt_affects_cpp(args->argv[i])) {
				i++;
				continue;
			}
			if (compopt_short(compopt_affects_cpp, args->argv[i])) {
				continue;
			}
		}

		if (str_startswith(args->argv[i], "--specs=") &&
		    stat(args->argv[i] + 8, &st) == 0) {
			/* If given a explicit specs file, then hash that file,
			   but don't include the path to it in the hash. */
			hash_delimiter(hash, "specs");
			if (!hash_file(hash, args->argv[i] + 8)) {
				failed();
			}
			continue;
		}

		/* All other arguments are included in the hash. */
		hash_delimiter(hash, "arg");
		hash_string(hash, args->argv[i]);
	}

	if (direct_mode) {
		if (!(sloppiness & SLOPPY_FILE_MACRO)) {
			/*
			 * The source code file or an include file may contain
			 * __FILE__, so make sure that the hash is unique for
			 * the file name.
			 */
			hash_delimiter(hash, "inputfile");
			hash_string(hash, input_file);
		}

		hash_delimiter(hash, "sourcecode");
		result = hash_source_code_file(hash, input_file);
		if (result & HASH_SOURCE_CODE_ERROR) {
			failed();
		}
		if (result & HASH_SOURCE_CODE_FOUND_TIME) {
			cc_log("Disabling direct mode");
			enable_direct = false;
			return NULL;
		}
		manifest_name = hash_result(hash);
		manifest_path = get_path_in_cache(manifest_name, ".manifest");
		free(manifest_name);
		cc_log("Looking for object file hash in %s", manifest_path);
		object_hash = manifest_get(manifest_path);
		if (object_hash) {
			cc_log("Got object file hash from manifest");
		} else {
			cc_log("Did not find object file hash in manifest");
		}
	} else {
		object_hash = get_object_name_from_cpp(args, hash);
		cc_log("Got object file hash from preprocessor");
		if (generating_dependencies) {
			cc_log("Preprocessor created %s", output_dep);
		}
	}

	return object_hash;
}

/*
 * Try to return the compile result from cache. If we can return from cache
 * then this function exits with the correct status code, otherwise it returns.
 */
static void
from_cache(enum fromcache_call_mode mode, bool put_object_in_manifest)
{
	int fd_stderr;
	int ret;
	struct stat st;
	bool produce_dep_file;

	/* the user might be disabling cache hits */
	if (mode != FROMCACHE_COMPILED_MODE && getenv("CCACHE_RECACHE")) {
		return;
	}

	/* Check if the object file is there. */
	if (stat(cached_obj, &st) != 0) {
		cc_log("Object file %s not in cache", cached_obj);
		return;
	}

	/*
	 * (If mode != FROMCACHE_DIRECT_MODE, the dependency file is created by
	 * gcc.)
	 */
	produce_dep_file = generating_dependencies && mode == FROMCACHE_DIRECT_MODE;

	/* If the dependency file should be in the cache, check that it is. */
	if (produce_dep_file && stat(cached_dep, &st) != 0) {
		cc_log("Dependency file %s missing in cache", cached_dep);
		return;
	}

	if (str_eq(output_obj, "/dev/null")) {
		ret = 0;
	} else {
		x_unlink(output_obj);
		/* only make a hardlink if the cache file is uncompressed */
		if (getenv("CCACHE_HARDLINK") && !file_is_compressed(cached_obj)) {
			ret = link(cached_obj, output_obj);
		} else {
			ret = copy_file(cached_obj, output_obj, 0);
		}
	}

	if (ret == -1) {
		if (errno == ENOENT) {
			/* Someone removed the file just before we began copying? */
			cc_log("Object file %s just disappeared from cache", cached_obj);
			stats_update(STATS_MISSING);
		} else {
			cc_log("Failed to copy/link %s to %s: %s",
			       cached_obj, output_obj, strerror(errno));
			stats_update(STATS_ERROR);
			failed();
		}
		x_unlink(output_obj);
		x_unlink(cached_stderr);
		x_unlink(cached_obj);
		x_unlink(cached_dep);
		return;
	} else {
		cc_log("Created %s from %s", output_obj, cached_obj);
	}

	if (produce_dep_file) {
		x_unlink(output_dep);
		/* only make a hardlink if the cache file is uncompressed */
		if (getenv("CCACHE_HARDLINK") && !file_is_compressed(cached_dep)) {
			ret = link(cached_dep, output_dep);
		} else {
			ret = copy_file(cached_dep, output_dep, 0);
		}
		if (ret == -1) {
			if (errno == ENOENT) {
				/*
				 * Someone removed the file just before we
				 * began copying?
				 */
				cc_log("Dependency file %s just disappeared from cache", output_obj);
				stats_update(STATS_MISSING);
			} else {
				cc_log("Failed to copy/link %s to %s: %s",
				       cached_dep, output_dep, strerror(errno));
				stats_update(STATS_ERROR);
				failed();
			}
			x_unlink(output_obj);
			x_unlink(output_dep);
			x_unlink(cached_stderr);
			x_unlink(cached_obj);
			x_unlink(cached_dep);
			return;
		} else {
			cc_log("Created %s from %s", output_dep, cached_dep);
		}
	}

	/* Update modification timestamps to save files from LRU cleanup.
	   Also gives files a sensible mtime when hard-linking. */
	update_mtime(cached_obj);
	update_mtime(cached_stderr);
	if (produce_dep_file) {
		update_mtime(cached_dep);
	}

	if (generating_dependencies && mode != FROMCACHE_DIRECT_MODE) {
		/* Store the dependency file in the cache. */
		ret = copy_file(output_dep, cached_dep, enable_compression);
		if (ret == -1) {
			cc_log("Failed to copy %s to %s: %s", output_dep, cached_dep,
			       strerror(errno));
			/* Continue despite the error. */
		} else {
			cc_log("Stored in cache: %s", cached_dep);
			stat(cached_dep, &st);
			stats_update_size(STATS_NONE, file_size(&st) / 1024, 1);
		}
	}

	/* Send the stderr, if any. */
	fd_stderr = open(cached_stderr, O_RDONLY | O_BINARY);
	if (fd_stderr != -1) {
		copy_fd(fd_stderr, 2);
		close(fd_stderr);
	}

	/* Create or update the manifest file. */
	if (enable_direct
	    && put_object_in_manifest
	    && included_files
	    && !getenv("CCACHE_READONLY")) {
		struct stat st;
		size_t old_size = 0; /* in bytes */
		if (stat(manifest_path, &st) == 0) {
			old_size = file_size(&st);
		}
		if (manifest_put(manifest_path, cached_obj_hash, included_files)) {
			cc_log("Added object file hash to %s", manifest_path);
			update_mtime(manifest_path);
			stat(manifest_path, &st);
			stats_update_size(STATS_NONE,
			                  (file_size(&st) - old_size) / 1024,
			                  old_size == 0 ? 1 : 0);
		} else {
			cc_log("Failed to add object file hash to %s", manifest_path);
		}
	}

	/* log the cache hit */
	switch (mode) {
	case FROMCACHE_DIRECT_MODE:
		cc_log("Succeded getting cached result");
		stats_update(STATS_CACHEHIT_DIR);
		break;

	case FROMCACHE_CPP_MODE:
		cc_log("Succeded getting cached result");
		stats_update(STATS_CACHEHIT_CPP);
		break;

	case FROMCACHE_COMPILED_MODE:
		/* Stats already updated in to_cache(). */
		break;
	}

	/* and exit with the right status code */
	exit(0);
}

/* find the real compiler. We just search the PATH to find a executable of the
   same name that isn't a link to ourselves */
static void
find_compiler(int argc, char **argv)
{
	char *base;
	char *path;
	char *compiler;

	orig_args = args_init(argc, argv);

	base = basename(argv[0]);

	/* we might be being invoked like "ccache gcc -c foo.c" */
	if (same_executable_name(base, MYNAME)) {
		args_remove_first(orig_args);
		free(base);
		if (is_full_path(argv[1])) {
			/* a full path was given */
			return;
		}
		base = basename(argv[1]);
	}

	/* support user override of the compiler */
	if ((path = getenv("CCACHE_CC"))) {
		base = x_strdup(path);
	}

	compiler = find_executable(base, MYNAME);

	/* can't find the compiler! */
	if (!compiler) {
		stats_update(STATS_COMPILER);
		fatal("Could not find compiler \"%s\" in PATH", base);
	}
	if (str_eq(compiler, argv[0])) {
		fatal("Recursive invocation (the name of the ccache binary must be \"%s\")",
		      MYNAME);
	}
	orig_args->argv[0] = compiler;
}

bool
is_precompiled_header(const char *path)
{
	return str_eq(get_extension(path), ".gch");
}

/*
 * Process the compiler options into options suitable for passing to the
 * preprocessor and the real compiler. The preprocessor options don't include
 * -E; this is added later. Returns true on success, otherwise false.
 */
bool
cc_process_args(struct args *orig_args, struct args **preprocessor_args,
                struct args **compiler_args)
{
	int i;
	bool found_c_opt = false;
	bool found_S_opt = false;
	bool found_arch_opt = false;
	bool found_pch = false;
	bool found_fpch_preprocess = false;
	const char *explicit_language = NULL; /* As specified with -x. */
	const char *file_language;            /* As deduced from file extension. */
	const char *actual_language;          /* Language to actually use. */
	const char *input_charset = NULL;
	struct stat st;
	/* is the dependency makefile name overridden with -MF? */
	bool dependency_filename_specified = false;
	/* is the dependency makefile target name specified with -MT or -MQ? */
	bool dependency_target_specified = false;
	struct args *stripped_args = NULL, *dep_args = NULL;
	int argc = orig_args->argc;
	char **argv = orig_args->argv;
	bool result = true;

	stripped_args = args_init(0, NULL);
	dep_args = args_init(0, NULL);

	args_add(stripped_args, argv[0]);

	for (i = 1; i < argc; i++) {
		/* The user knows best: just swallow the next arg */
		if (str_eq(argv[i], "--ccache-skip")) {
			i++;
			if (i == argc) {
				cc_log("--ccache-skip lacks an argument");
				result = false;
				goto out;
			}
			args_add(stripped_args, argv[i]);
			continue;
		}

		/* Special case for -E. */
		if (str_eq(argv[i], "-E")) {
			stats_update(STATS_PREPROCESSING);
			result = false;
			goto out;
		}

		/* These are always too hard. */
		if (compopt_too_hard(argv[i])
		    || str_startswith(argv[i], "@")
		    || str_startswith(argv[i], "-fdump-")) {
			cc_log("Compiler option %s is unsupported", argv[i]);
			stats_update(STATS_UNSUPPORTED);
			result = false;
			goto out;
		}

		/* These are too hard in direct mode. */
		if (enable_direct) {
			if (compopt_too_hard_for_direct_mode(argv[i])) {
				cc_log("Unsupported compiler option for direct mode: %s", argv[i]);
				enable_direct = false;
			}
		}

		/* Multiple -arch options are too hard. */
		if (str_eq(argv[i], "-arch")) {
			if (found_arch_opt) {
				cc_log("More than one -arch compiler option is unsupported");
				stats_update(STATS_UNSUPPORTED);
				result = false;
				goto out;
			} else {
				found_arch_opt = true;
			}
		}

		if (str_eq(argv[i], "-fpch-preprocess")) {
			found_fpch_preprocess = true;
		}

		/* we must have -c */
		if (str_eq(argv[i], "-c")) {
			found_c_opt = true;
			continue;
		}

		/* -S changes the default extension */
		if (str_eq(argv[i], "-S")) {
			args_add(stripped_args, argv[i]);
			found_S_opt = true;
			continue;
		}

		/*
		 * Special handling for -x: remember the last specified language before the
		 * input file and strip all -x options from the arguments.
		 */
		if (str_eq(argv[i], "-x")) {
			if (i == argc-1) {
				cc_log("Missing argument to %s", argv[i]);
				stats_update(STATS_ARGS);
				result = false;
				goto out;
			}
			if (!input_file) {
				explicit_language = argv[i+1];
			}
			i++;
			continue;
		}
		if (str_startswith(argv[i], "-x")) {
			if (!input_file) {
				explicit_language = &argv[i][2];
			}
			continue;
		}

		/* we need to work out where the output was meant to go */
		if (str_eq(argv[i], "-o")) {
			if (i == argc-1) {
				cc_log("Missing argument to %s", argv[i]);
				stats_update(STATS_ARGS);
				result = false;
				goto out;
			}
			output_obj = argv[i+1];
			i++;
			continue;
		}

		/* alternate form of -o, with no space */
		if (str_startswith(argv[i], "-o")) {
			output_obj = &argv[i][2];
			continue;
		}

		/* debugging is handled specially, so that we know if we
		   can strip line number info
		*/
		if (str_startswith(argv[i], "-g")) {
			args_add(stripped_args, argv[i]);
			if (enable_unify && !str_eq(argv[i], "-g0")) {
				cc_log("%s used; disabling unify mode", argv[i]);
				enable_unify = false;
			}
			if (str_eq(argv[i], "-g3")) {
				/*
				 * Fix for bug 7190 ("commandline macros (-D)
				 * have non-zero lineno when using -g3").
				 */
				cc_log("%s used; not compiling preprocessed code", argv[i]);
				compile_preprocessed_source_code = false;
			}
			continue;
		}

		/* These options require special handling, because they
		   behave differently with gcc -E, when the output
		   file is not specified. */
		if (str_eq(argv[i], "-MD") || str_eq(argv[i], "-MMD")) {
			generating_dependencies = true;
			args_add(dep_args, argv[i]);
			continue;
		}
		if (i < argc - 1) {
			if (str_startswith(argv[i], "-MF")) {
				char *arg;
				dependency_filename_specified = true;
				free(output_dep);
				args_add(dep_args, argv[i]);
				if (strlen(argv[i]) == 3) {
					/* -MF arg */
					arg = argv[i + 1];
					args_add(dep_args, argv[i + 1]);
					i++;
				} else {
					/* -MFarg */
					arg = &argv[i][3];
				}
				output_dep = make_relative_path(x_strdup(arg));
				continue;
			} else if (str_startswith(argv[i], "-MQ")
			           || str_startswith(argv[i], "-MT")) {
				dependency_target_specified = true;
				args_add(dep_args, argv[i]);
				if (strlen(argv[i]) == 3) {
					/* -MQ arg or -MT arg */
					args_add(dep_args, argv[i + 1]);
					i++;
				}
				continue;
			}
		}
		if (str_startswith(argv[i], "--sysroot=")) {
			char *relpath = make_relative_path(x_strdup(argv[i] + 10));
			char *option = format("--sysroot=%s", relpath);
			args_add(stripped_args, option);
			free(relpath);
			free(option);
			continue;
		}
		if (str_startswith(argv[i], "-Wp,")) {
			if (str_startswith(argv[i], "-Wp,-MD,") && !strchr(argv[i] + 8, ',')) {
				generating_dependencies = true;
				dependency_filename_specified = true;
				free(output_dep);
				output_dep = make_relative_path(x_strdup(argv[i] + 8));
				args_add(dep_args, argv[i]);
				continue;
			} else if (str_startswith(argv[i], "-Wp,-MMD,")
			           && !strchr(argv[i] + 9, ',')) {
				generating_dependencies = true;
				dependency_filename_specified = true;
				free(output_dep);
				output_dep = make_relative_path(x_strdup(argv[i] + 9));
				args_add(dep_args, argv[i]);
				continue;
			} else if (enable_direct) {
				/*
				 * -Wp, can be used to pass too hard options to
				 * the preprocessor. Hence, disable direct
				 * mode.
				 */
				cc_log("Unsupported compiler option for direct mode: %s", argv[i]);
				enable_direct = false;
			}
		}
		if (str_eq(argv[i], "-MP")) {
			args_add(dep_args, argv[i]);
			continue;
		}

		/* Input charset needs to be handled specially. */
		if (str_startswith(argv[i], "-finput-charset=")) {
			input_charset = argv[i];
			continue;
		}

		/*
		 * Options taking an argument that that we may want to rewrite
		 * to relative paths to get better hit rate. A secondary effect
		 * is that paths in the standard error output produced by the
		 * compiler will be normalized.
		 */
		if (compopt_takes_path(argv[i])) {
			char *relpath;
			char *pchpath;
			if (i == argc-1) {
				cc_log("Missing argument to %s", argv[i]);
				stats_update(STATS_ARGS);
				result = false;
				goto out;
			}

			args_add(stripped_args, argv[i]);
			relpath = make_relative_path(x_strdup(argv[i+1]));
			args_add(stripped_args, relpath);

			/* Try to be smart about detecting precompiled headers */
			pchpath = format("%s.gch", argv[i+1]);
			if (stat(pchpath, &st) == 0) {
				cc_log("Detected use of precompiled header: %s", pchpath);
				found_pch = true;
			}

			free(pchpath);
			free(relpath);
			i++;
			continue;
		}

		/* Same as above but options with concatenated argument. */
		if (compopt_short(compopt_takes_path, argv[i])) {
			char *relpath;
			char *option;
			relpath = make_relative_path(x_strdup(argv[i] + 2));
			option = format("-%c%s", argv[i][1], relpath);
			args_add(stripped_args, option);
			free(relpath);
			free(option);
			continue;
		}

		/* options that take an argument */
		if (compopt_takes_arg(argv[i])) {
			if (i == argc-1) {
				cc_log("Missing argument to %s", argv[i]);
				stats_update(STATS_ARGS);
				result = false;
				goto out;
			}
			args_add(stripped_args, argv[i]);
			args_add(stripped_args, argv[i+1]);
			i++;
			continue;
		}

		/* other options */
		if (argv[i][0] == '-') {
			args_add(stripped_args, argv[i]);
			continue;
		}

		/* if an argument isn't a plain file then assume its
		   an option, not an input file. This allows us to
		   cope better with unusual compiler options */
		if (stat(argv[i], &st) != 0 || !S_ISREG(st.st_mode)) {
			cc_log("%s is not a regular file, not considering as input file",
			       argv[i]);
			args_add(stripped_args, argv[i]);
			continue;
		}

		if (input_file) {
			if (language_for_file(argv[i])) {
				cc_log("Multiple input files: %s and %s", input_file, argv[i]);
				stats_update(STATS_MULTIPLE);
			} else if (!found_c_opt) {
				cc_log("Called for link with %s", argv[i]);
				if (strstr(argv[i], "conftest.")) {
					stats_update(STATS_CONFTEST);
				} else {
					stats_update(STATS_LINK);
				}
			} else {
				cc_log("Unsupported source extension: %s", argv[i]);
				stats_update(STATS_SOURCELANG);
			}
			result = false;
			goto out;
		}

		/* Rewrite to relative to increase hit rate. */
		input_file = make_relative_path(x_strdup(argv[i]));
	}

	if (!input_file) {
		cc_log("No input file found");
		stats_update(STATS_NOINPUT);
		result = false;
		goto out;
	}

	if (found_pch || found_fpch_preprocess) {
		using_precompiled_header = true;
		if (!(sloppiness & SLOPPY_TIME_MACROS)) {
			cc_log("You have to specify \"time_macros\" sloppiness when using"
			       " precompiled headers to get direct hits");
			cc_log("Disabling direct mode");
			stats_update(STATS_CANTUSEPCH);
			result = false;
			goto out;
		}
	}

	if (explicit_language && str_eq(explicit_language, "none")) {
		explicit_language = NULL;
	}
	file_language = language_for_file(input_file);
	if (explicit_language) {
		if (!language_is_supported(explicit_language)) {
			cc_log("Unsupported language: %s", explicit_language);
			stats_update(STATS_SOURCELANG);
			result = false;
			goto out;
		}
		actual_language = explicit_language;
	} else {
		actual_language = file_language;
	}

	output_is_precompiled_header =
		actual_language && strstr(actual_language, "-header") != NULL;

	if (!found_c_opt && !output_is_precompiled_header) {
		cc_log("No -c option found");
		/* I find that having a separate statistic for autoconf tests is useful,
		   as they are the dominant form of "called for link" in many cases */
		if (strstr(input_file, "conftest.")) {
			stats_update(STATS_CONFTEST);
		} else {
			stats_update(STATS_LINK);
		}
		result = false;
		goto out;
	}

	if (!actual_language) {
		cc_log("Unsupported source extension: %s", input_file);
		stats_update(STATS_SOURCELANG);
		result = false;
		goto out;
	}

	direct_i_file = language_is_preprocessed(actual_language);

	if (output_is_precompiled_header) {
		/* It doesn't work to create the .gch from preprocessed source. */
		cc_log("Creating precompiled header; not compiling preprocessed code");
		compile_preprocessed_source_code = false;
	}

	i_extension = getenv("CCACHE_EXTENSION");
	if (!i_extension) {
		const char *p_language = p_language_for_language(actual_language);
		i_extension = extension_for_language(p_language) + 1;
	}

	/* don't try to second guess the compilers heuristics for stdout handling */
	if (output_obj && str_eq(output_obj, "-")) {
		stats_update(STATS_OUTSTDOUT);
		cc_log("Output file is -");
		result = false;
		goto out;
	}

	if (!output_obj) {
		if (output_is_precompiled_header) {
			output_obj = format("%s.gch", input_file);
		} else {
			char *p;
			output_obj = x_strdup(input_file);
			if ((p = strrchr(output_obj, '/'))) {
				output_obj = p+1;
			}
			p = strrchr(output_obj, '.');
			if (!p || !p[1]) {
				cc_log("Badly formed object filename");
				stats_update(STATS_ARGS);
				result = false;
				goto out;
			}
			p[1] = found_S_opt ? 's' : 'o';
			p[2] = 0;
		}
	}

	/* cope with -o /dev/null */
	if (!str_eq(output_obj,"/dev/null")
	    && stat(output_obj, &st) == 0
	    && !S_ISREG(st.st_mode)) {
		cc_log("Not a regular file: %s", output_obj);
		stats_update(STATS_DEVICE);
		result = false;
		goto out;
	}

	/*
	 * Some options shouldn't be passed to the real compiler when it compiles
	 * preprocessed code:
	 *
	 * -finput-charset=XXX (otherwise conversion happens twice)
	 * -x XXX (otherwise the wrong language is selected)
	 */
	*preprocessor_args = args_copy(stripped_args);
	if (input_charset) {
		args_add(*preprocessor_args, input_charset);
	}
	if (found_pch) {
		args_add(*preprocessor_args, "-fpch-preprocess");
	}
	if (explicit_language) {
		args_add(*preprocessor_args, "-x");
		args_add(*preprocessor_args, explicit_language);
	}

	/*
	 * Add flags for dependency generation only to the preprocessor command line.
	 */
	if (generating_dependencies) {
		if (!dependency_filename_specified) {
			char *default_depfile_name;
			char *base_name;

			base_name = remove_extension(output_obj);
			default_depfile_name = format("%s.d", base_name);
			free(base_name);
			args_add(dep_args, "-MF");
			args_add(dep_args, default_depfile_name);
			output_dep = make_relative_path(x_strdup(default_depfile_name));
		}

		if (!dependency_target_specified) {
			args_add(dep_args, "-MT");
			args_add(dep_args, output_obj);
		}
	}

	if (compile_preprocessed_source_code) {
		*compiler_args = args_copy(stripped_args);
		if (explicit_language) {
			/*
			 * Workaround for a bug in Apple's patched distcc -- it doesn't properly
			 * reset the language specified with -x, so if -x is given, we have to
			 * specify the preprocessed language explicitly.
			 */
			args_add(*compiler_args, "-x");
			args_add(*compiler_args, p_language_for_language(explicit_language));
		}
	} else {
		*compiler_args = args_copy(*preprocessor_args);
	}

	if (found_c_opt) {
		args_add(*compiler_args, "-c");
	}

	/*
	 * Only pass dependency arguments to the preprocesor since Intel's C++
	 * compiler doesn't produce a correct .d file when compiling preprocessed
	 * source.
	 */
	args_extend(*preprocessor_args, dep_args);

out:
	args_free(stripped_args);
	args_free(dep_args);
	return result;
}

/* Reset the global state. Used by the test suite. */
void
cc_reset(void)
{
	free(current_working_dir); current_working_dir = NULL;
	free(cache_dir); cache_dir = NULL;
	cache_logfile = NULL;
	base_dir = NULL;
	args_free(orig_args); orig_args = NULL;
	free(input_file); input_file = NULL;
	output_obj = NULL;
	free(output_dep); output_dep = NULL;
	free(cached_obj_hash); cached_obj_hash = NULL;
	free(cached_obj); cached_obj = NULL;
	free(cached_stderr); cached_stderr = NULL;
	free(cached_dep); cached_dep = NULL;
	free(manifest_path); manifest_path = NULL;
	time_of_compilation = 0;
	sloppiness = false;
	if (included_files) {
		hashtable_destroy(included_files, 1); included_files = NULL;
	}
	generating_dependencies = false;
	i_extension = NULL;
	i_tmpfile = NULL;
	direct_i_file = false;
	free(cpp_stderr); cpp_stderr = NULL;
	free(stats_file); stats_file = NULL;
	enable_unify = false;
	enable_direct = true;
	enable_compression = false;
	nlevels = 2;
	compile_preprocessed_source_code = false;
	output_is_precompiled_header = false;
}

static unsigned
parse_sloppiness(char *p)
{
	unsigned result = 0;
	char *word, *q, *saveptr = NULL;

	if (!p) {
		return result;
	}
	p = x_strdup(p);
	q = p;
	while ((word = strtok_r(q, ", ", &saveptr))) {
		if (str_eq(word, "file_macro")) {
			cc_log("Being sloppy about __FILE__");
			result |= SLOPPY_FILE_MACRO;
		}
		if (str_eq(word, "include_file_mtime")) {
			cc_log("Being sloppy about include file mtime");
			result |= SLOPPY_INCLUDE_FILE_MTIME;
		}
		if (str_eq(word, "time_macros")) {
			cc_log("Being sloppy about __DATE__ and __TIME__");
			result |= SLOPPY_TIME_MACROS;
		}
		q = NULL;
	}
	free(p);
	return result;
}

/* the main ccache driver function */
static void
ccache(int argc, char *argv[])
{
	bool put_object_in_manifest = false;
	struct file_hash *object_hash;
	struct file_hash *object_hash_from_manifest = NULL;
	char *env;
	struct mdfour common_hash;
	struct mdfour direct_hash;
	struct mdfour cpp_hash;

	/* Arguments (except -E) to send to the preprocessor. */
	struct args *preprocessor_args;

	/* Arguments to send to the real compiler. */
	struct args *compiler_args;

	find_compiler(argc, argv);

	if (getenv("CCACHE_DISABLE")) {
		cc_log("ccache is disabled");
		failed();
	}

	sloppiness = parse_sloppiness(getenv("CCACHE_SLOPPINESS"));

	cc_log("Hostname: %s", get_hostname());
	cc_log("Working directory: %s", current_working_dir);

	if (base_dir) {
		cc_log("Base directory: %s", base_dir);
	}

	if (getenv("CCACHE_UNIFY")) {
		cc_log("Unify mode disabled");
		enable_unify = true;
	}

	if (getenv("CCACHE_NODIRECT") || enable_unify) {
		cc_log("Direct mode disabled");
		enable_direct = false;
	}

	if (getenv("CCACHE_COMPRESS")) {
		cc_log("Compression enabled");
		enable_compression = true;
	}

	if ((env = getenv("CCACHE_NLEVELS"))) {
		nlevels = atoi(env);
		if (nlevels < 1) nlevels = 1;
		if (nlevels > 8) nlevels = 8;
	}

	if (!cc_process_args(orig_args, &preprocessor_args, &compiler_args)) {
		failed();
	}

	cc_log("Source file: %s", input_file);
	if (generating_dependencies) {
		cc_log("Dependency file: %s", output_dep);
	}
	cc_log("Object file: %s", output_obj);

	hash_start(&common_hash);
	calculate_common_hash(preprocessor_args, &common_hash);

	/* try to find the hash using the manifest */
	direct_hash = common_hash;
	if (enable_direct) {
		cc_log("Trying direct lookup");
		object_hash = calculate_object_hash(preprocessor_args, &direct_hash, 1);
		if (object_hash) {
			update_cached_result_globals(object_hash);

			/*
			 * If we can return from cache at this point then do
			 * so.
			 */
			from_cache(FROMCACHE_DIRECT_MODE, 0);

			/*
			 * Wasn't able to return from cache at this point.
			 * However, the object was already found in manifest,
			 * so don't readd it later.
			 */
			put_object_in_manifest = false;

			object_hash_from_manifest = object_hash;
		} else {
			/* Add object to manifest later. */
			put_object_in_manifest = true;
		}
	}

	/*
	 * Find the hash using the preprocessed output. Also updates
	 * included_files.
	 */
	cpp_hash = common_hash;
	cc_log("Running preprocessor");
	object_hash = calculate_object_hash(preprocessor_args, &cpp_hash, 0);
	if (!object_hash) {
		fatal("internal error: object hash from cpp returned NULL");
	}
	update_cached_result_globals(object_hash);

	if (object_hash_from_manifest
	    && !file_hashes_equal(object_hash_from_manifest, object_hash)) {
		/*
		 * The hash from manifest differs from the hash of the
		 * preprocessor output. This could be because:
		 *
		 * - The preprocessor produces different output for the same
		 *   input (not likely).
		 * - There's a bug in ccache (maybe incorrect handling of
		 *   compiler arguments).
		 * - The user has used a different CCACHE_BASEDIR (most
		 *   likely).
		 *
		 * The best thing here would probably be to remove the hash
		 * entry from the manifest. For now, we use a simpler method:
		 * just remove the manifest file.
		 */
		cc_log("Hash from manifest doesn't match preprocessor output");
		cc_log("Likely reason: different CCACHE_BASEDIRs used");
		cc_log("Removing manifest as a safety measure");
		x_unlink(manifest_path);

		put_object_in_manifest = true;
	}

	/* if we can return from cache at this point then do */
	from_cache(FROMCACHE_CPP_MODE, put_object_in_manifest);

	if (getenv("CCACHE_READONLY")) {
		cc_log("Read-only mode; running real compiler");
		failed();
	}

	/* add prefix from CCACHE_PREFIX */
	add_prefix(compiler_args);

	/* run real compiler, sending output to cache */
	to_cache(compiler_args);

	/* return from cache */
	from_cache(FROMCACHE_COMPILED_MODE, put_object_in_manifest);

	/* oh oh! */
	cc_log("Secondary from_cache failed");
	stats_update(STATS_ERROR);
	failed();
}

static void
check_cache_dir(void)
{
	if (!cache_dir) {
		fatal("Unable to determine cache directory");
	}
}

/* the main program when not doing a compile */
static int
ccache_main_options(int argc, char *argv[])
{
	int c;
	size_t v;

	enum longopts {
		DUMP_MANIFEST
	};
	static const struct option options[] = {
		{"cleanup",       no_argument,       0, 'c'},
		{"clear",         no_argument,       0, 'C'},
		{"dump-manifest", required_argument, 0, DUMP_MANIFEST},
		{"help",          no_argument,       0, 'h'},
		{"max-files",     required_argument, 0, 'F'},
		{"max-size",      required_argument, 0, 'M'},
		{"show-stats",    no_argument,       0, 's'},
		{"version",       no_argument,       0, 'V'},
		{"zero-stats",    no_argument,       0, 'z'},
		{0, 0, 0, 0}
	};

	while ((c = getopt_long(argc, argv, "cChF:M:sVz", options, NULL)) != -1) {
		switch (c) {
		case DUMP_MANIFEST:
			manifest_dump(optarg, stdout);
			break;

		case 'c': /* --cleanup */
			check_cache_dir();
			cleanup_all(cache_dir);
			printf("Cleaned cache\n");
			break;

		case 'C': /* --clear */
			check_cache_dir();
			wipe_all(cache_dir);
			printf("Cleared cache\n");
			break;

		case 'h': /* --help */
			fputs(USAGE_TEXT, stdout);
			exit(0);

		case 'F': /* --max-files */
			check_cache_dir();
			v = atoi(optarg);
			if (stats_set_limits(v, -1) == 0) {
				if (v == 0) {
					printf("Unset cache file limit\n");
				} else {
					printf("Set cache file limit to %u\n", (unsigned)v);
				}
			} else {
				printf("Could not set cache file limit.\n");
				exit(1);
			}
			break;

		case 'M': /* --max-size */
			check_cache_dir();
			v = value_units(optarg);
			if (stats_set_limits(-1, v) == 0) {
				if (v == 0) {
					printf("Unset cache size limit\n");
				} else {
					char *s = format_size(v);
					printf("Set cache size limit to %s\n", s);
					free(s);
				}
			} else {
				printf("Could not set cache size limit.\n");
				exit(1);
			}
			break;

		case 's': /* --show-stats */
			check_cache_dir();
			stats_summary();
			break;

		case 'V': /* --version */
			fprintf(stdout, VERSION_TEXT, CCACHE_VERSION);
			exit(0);

		case 'z': /* --zero-stats */
			check_cache_dir();
			stats_zero();
			printf("Statistics cleared\n");
			break;

		default:
			fputs(USAGE_TEXT, stderr);
			exit(1);
		}
	}

	return 0;
}


/* Make a copy of stderr that will not be cached, so things like
   distcc can send networking errors to it. */
static void
setup_uncached_err(void)
{
	char *buf;
	int uncached_fd;

	uncached_fd = dup(2);
	if (uncached_fd == -1) {
		cc_log("dup(2) failed: %s", strerror(errno));
		failed();
	}

	/* leak a pointer to the environment */
	buf = format("UNCACHED_ERR_FD=%d", uncached_fd);

	if (putenv(buf) == -1) {
		cc_log("putenv failed: %s", strerror(errno));
		failed();
	}
}

int
ccache_main(int argc, char *argv[])
{
	char *p;
	char *program_name;

	exitfn_init();
	exitfn_add_nullary(stats_flush);
	exitfn_add_nullary(clean_up_tmp_files);

	/* check for logging early so cc_log messages start working ASAP */
	cache_logfile = getenv("CCACHE_LOGFILE");
	cc_log("=== CCACHE STARTED =========================================");

	/* the user might have set CCACHE_UMASK */
	p = getenv("CCACHE_UMASK");
	if (p) {
		mode_t mask;
		errno = 0;
		mask = strtol(p, NULL, 8);
		if (errno == 0) {
			umask(mask);
		}
	}

	current_working_dir = get_cwd();
	cache_dir = getenv("CCACHE_DIR");
	if (cache_dir) {
		cache_dir = x_strdup(cache_dir);
	} else {
		const char *home_directory = get_home_directory();
		if (home_directory) {
			cache_dir = format("%s/.ccache", home_directory);
		}
	}

	/* check if we are being invoked as "ccache" */
	program_name = basename(argv[0]);
	if (same_executable_name(program_name, MYNAME)) {
		if (argc < 2) {
			fputs(USAGE_TEXT, stderr);
			exit(1);
		}
		/* if the first argument isn't an option, then assume we are
		   being passed a compiler name and options */
		if (argv[1][0] == '-') {
			return ccache_main_options(argc, argv);
		}
	}
	free(program_name);

	check_cache_dir();

	base_dir = getenv("CCACHE_BASEDIR");
	if (base_dir && base_dir[0] != '/') {
		cc_log("Ignoring non-absolute base directory %s", base_dir);
		base_dir = NULL;
	}

	compile_preprocessed_source_code = !getenv("CCACHE_CPP2");

	setup_uncached_err();

	ccache(argc, argv);
	return 1;
}<|MERGE_RESOLUTION|>--- conflicted
+++ resolved
@@ -304,13 +304,6 @@
 		char *p = format("%s/%c", path, name[i]);
 		free(path);
 		path = p;
-<<<<<<< HEAD
-=======
-		if (create_dir(path) != 0) {
-			cc_log("Failed to create %s: %s", path, strerror(errno));
-			failed();
-		}
->>>>>>> e5d35103
 	}
 
 	result = format("%s/%s%s", path, name + nlevels, suffix);
