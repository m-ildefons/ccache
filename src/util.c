// Copyright (C) 2002 Andrew Tridgell
// Copyright (C) 2009-2018 Joel Rosdahl
//
// This program is free software; you can redistribute it and/or modify it
// under the terms of the GNU General Public License as published by the Free
// Software Foundation; either version 3 of the License, or (at your option)
// any later version.
//
// This program is distributed in the hope that it will be useful, but WITHOUT
// ANY WARRANTY; without even the implied warranty of MERCHANTABILITY or
// FITNESS FOR A PARTICULAR PURPOSE. See the GNU General Public License for
// more details.
//
// You should have received a copy of the GNU General Public License along with
// this program; if not, write to the Free Software Foundation, Inc., 51
// Franklin Street, Fifth Floor, Boston, MA 02110-1301 USA

#include "ccache.h"

#include <zlib.h>

#ifdef HAVE_PWD_H
#include <pwd.h>
#endif
#ifdef HAVE_SYS_TIME_H
#include <sys/time.h>
#endif

#ifdef _WIN32
#include <windows.h>
#include <sys/locking.h>
#include <psapi.h>
#include <tchar.h>
#endif

static FILE *logfile;
static char *logbuffer;
static size_t logbufsize;
static size_t logsize;

#define LOGBUFSIZ 1024

static bool
init_log(void)
{
	extern struct conf *conf;

	if (logbuffer || logfile) {
		return true;
	}
	assert(conf);
	if (conf->debug) {
		logbufsize = LOGBUFSIZ;
		logbuffer = x_malloc(logbufsize);
		logsize = 0;
	}
	if (str_eq(conf->log_file, "")) {
		return conf->debug;
	}
	logfile = fopen(conf->log_file, "a");
	if (logfile) {
#ifndef _WIN32
		set_cloexec_flag(fileno(logfile));
#endif
		return true;
	} else {
		return false;
	}
}

static void
append_log(const char *s, size_t len)
{
	assert(logbuffer);
	if (logsize + len + 1 > logbufsize) {
		logbufsize = logbufsize + len + 1 + LOGBUFSIZ;
		logbuffer = x_realloc(logbuffer, logbufsize);
	}
	strncpy(logbuffer + logsize, s, len);
	logsize += len;
}

static void
log_prefix(bool log_updated_time)
{
	static char prefix[200];
#ifdef HAVE_GETTIMEOFDAY
	if (log_updated_time) {
		char timestamp[100];
		struct tm *tm;
		struct timeval tv;
		gettimeofday(&tv, NULL);
#ifdef __MINGW64_VERSION_MAJOR
		tm = localtime((time_t *)&tv.tv_sec);
#else
		tm = localtime(&tv.tv_sec);
#endif
		strftime(timestamp, sizeof(timestamp), "%Y-%m-%dT%H:%M:%S", tm);
		snprintf(prefix, sizeof(prefix),
		         "[%s.%06d %-5d] ", timestamp, (int)tv.tv_usec, (int)getpid());
	}
#else
	snprintf(prefix, sizeof(prefix), "[%-5d] ", (int)getpid());
#endif
	if (logfile) {
		fputs(prefix, logfile);
	}
	if (logbuffer) {
		append_log(prefix, strlen(prefix));
	}
}

static long
path_max(const char *path)
{
#ifdef PATH_MAX
	(void)path;
	return PATH_MAX;
#elif defined(MAXPATHLEN)
	(void)path;
	return MAXPATHLEN;
#elif defined(_PC_PATH_MAX)
	long maxlen = pathconf(path, _PC_PATH_MAX);
	return maxlen >= 4096 ? maxlen : 4096;
#endif
}

static void warn_log_fail(void) ATTR_NORETURN;

// Warn about failure writing to the log file and then exit.
static void
warn_log_fail(void)
{
	extern struct conf *conf;

	// Note: Can't call fatal() since that would lead to recursion.
	fprintf(stderr, "ccache: error: Failed to write to %s: %s\n",
	        conf->log_file, strerror(errno));
	x_exit(EXIT_FAILURE);
}

static void
vlog(const char *format, va_list ap, bool log_updated_time)
{
	if (!init_log()) {
		return;
	}

	va_list aq;
	va_copy(aq, ap);
	log_prefix(log_updated_time);
	if (logfile) {
		int rc1 = vfprintf(logfile, format, ap);
		int rc2 = fprintf(logfile, "\n");
		if (rc1 < 0 || rc2 < 0) {
			warn_log_fail();
		}
	}
	if (logbuffer) {
		char buf[1024];
		size_t len = vsnprintf(buf, sizeof(buf), format, aq);
		append_log(buf, len);
		append_log("\n", 1);
	}
	va_end(aq);
}

// Write a message to the log file (adding a newline) and flush.
void
cc_log(const char *format, ...)
{
	va_list ap;
	va_start(ap, format);
	vlog(format, ap, true);
	va_end(ap);
	if (logfile) {
		fflush(logfile);
	}
}

// Write a message to the log file (adding a newline) without flushing and with
// a reused timestamp.
void
cc_bulklog(const char *format, ...)
{
	va_list ap;
	va_start(ap, format);
	vlog(format, ap, false);
	va_end(ap);
}

// Log an executed command to the CCACHE_LOGFILE location.
void
cc_log_argv(const char *prefix, char **argv)
{
	if (!init_log()) {
		return;
	}

	log_prefix(true);
	if (logfile) {
		fputs(prefix, logfile);
		print_command(logfile, argv);
		int rc = fflush(logfile);
		if (rc) {
			warn_log_fail();
		}
	}
	if (logbuffer) {
		char *s = format_command(argv);
		append_log(s, strlen(s));
		free(s);
	}
}

// Copy the current log memory buffer to an output file.
bool
cc_dump_log_buffer(const char *path)
{
	FILE *file = fopen(path, "w");
	fwrite(logbuffer, 1, logsize, file);
	fclose(file);
	return true;
}

// Something went badly wrong!
void
fatal(const char *format, ...)
{
	va_list ap;
	va_start(ap, format);
	char msg[1000];
	vsnprintf(msg, sizeof(msg), format, ap);
	va_end(ap);

	cc_log("FATAL: %s", msg);
	fprintf(stderr, "ccache: error: %s\n", msg);

	x_exit(1);
}

// Copy all data from fd_in to fd_out, decompressing data from fd_in if needed.
void
copy_fd(int fd_in, int fd_out)
{
	gzFile gz_in = gzdopen(dup(fd_in), "rb");
	if (!gz_in) {
		fatal("Failed to copy fd");
	}

	int n;
	char buf[READ_BUFFER_SIZE];
	while ((n = gzread(gz_in, buf, sizeof(buf))) > 0) {
		ssize_t written = 0;
		do {
			ssize_t count = write(fd_out, buf + written, n - written);
			if (count == -1) {
				if (errno != EAGAIN && errno != EINTR) {
					fatal("Failed to copy fd");
				}
			} else {
				written += count;
			}
		} while (written < n);
	}

	gzclose(gz_in);
}

#ifndef HAVE_MKSTEMP
// Cheap and nasty mkstemp replacement.
int
mkstemp(char *template)
{
	mktemp(template);
	return open(template, O_RDWR | O_CREAT | O_EXCL | O_BINARY, 0600);
}
#endif

#ifndef _WIN32
static mode_t
get_umask(void)
{
	static bool mask_retrieved = false;
	static mode_t mask;
	if (!mask_retrieved) {
		mask = umask(0);
		umask(mask);
		mask_retrieved = true;
	}
	return mask;
}
#endif

// Copy src to dest, decompressing src if needed. compress_level > 0 decides
// whether dest will be compressed, and with which compression level. Returns 0
// on success and -1 on failure. On failure, errno represents the error.
int
copy_file(const char *src, const char *dest, int compress_level)
{
	int fd_out;
	gzFile gz_in = NULL;
	gzFile gz_out = NULL;
	int saved_errno = 0;

	// Open destination file.
	char *tmp_name = x_strdup(dest);
	fd_out = create_tmp_fd(&tmp_name);
	cc_log("Copying %s to %s via %s (%scompressed)",
	       src, dest, tmp_name, compress_level > 0 ? "" : "un");

	// Open source file.
	int fd_in = open(src, O_RDONLY | O_BINARY);
	if (fd_in == -1) {
		saved_errno = errno;
		cc_log("open error: %s", strerror(saved_errno));
		goto error;
	}

	gz_in = gzdopen(fd_in, "rb");
	if (!gz_in) {
		saved_errno = errno;
		cc_log("gzdopen(src) error: %s", strerror(saved_errno));
		close(fd_in);
		goto error;
	}

	if (compress_level > 0) {
		// A gzip file occupies at least 20 bytes, so it will always occupy an
		// entire filesystem block, even for empty files. Turn off compression for
		// empty files to save some space.
		struct stat st;
		if (x_fstat(fd_in, &st) != 0) {
			goto error;
		}
		if (file_size(&st) == 0) {
			compress_level = 0;
		}
	}

	if (compress_level > 0) {
		gz_out = gzdopen(dup(fd_out), "wb");
		if (!gz_out) {
			saved_errno = errno;
			cc_log("gzdopen(dest) error: %s", strerror(saved_errno));
			goto error;
		}
		gzsetparams(gz_out, compress_level, Z_DEFAULT_STRATEGY);
	}

	int n;
	char buf[READ_BUFFER_SIZE];
	while ((n = gzread(gz_in, buf, sizeof(buf))) > 0) {
		int written;
		if (compress_level > 0) {
			written = gzwrite(gz_out, buf, n);
		} else {
			written = 0;
			do {
				ssize_t count = write(fd_out, buf + written, n - written);
				if (count == -1 && errno != EINTR) {
					saved_errno = errno;
					break;
				}
				written += count;
			} while (written < n);
		}
		if (written != n) {
			if (compress_level > 0) {
				int errnum;
				cc_log("gzwrite error: %s (errno: %s)",
				       gzerror(gz_in, &errnum),
				       strerror(saved_errno));
			} else {
				cc_log("write error: %s", strerror(saved_errno));
			}
			goto error;
		}
	}

	// gzeof won't tell if there's an error in the trailing CRC, so we must check
	// gzerror before considering everything OK.
	int errnum;
	gzerror(gz_in, &errnum);
	if (!gzeof(gz_in) || (errnum != Z_OK && errnum != Z_STREAM_END)) {
		saved_errno = errno;
		cc_log("gzread error: %s (errno: %s)",
		       gzerror(gz_in, &errnum), strerror(saved_errno));
		gzclose(gz_in);
		if (gz_out) {
			gzclose(gz_out);
		}
		close(fd_out);
		tmp_unlink(tmp_name);
		free(tmp_name);
		return -1;
	}

	gzclose(gz_in);
	gz_in = NULL;
	if (gz_out) {
		gzclose(gz_out);
		gz_out = NULL;
	}

#ifndef _WIN32
	fchmod(fd_out, 0666 & ~get_umask());
#endif

	// The close can fail on NFS if out of space.
	if (close(fd_out) == -1) {
		saved_errno = errno;
		cc_log("close error: %s", strerror(saved_errno));
		goto error;
	}

	if (x_rename(tmp_name, dest) == -1) {
		saved_errno = errno;
		cc_log("rename error: %s", strerror(saved_errno));
		goto error;
	}

	free(tmp_name);

	return 0;

error:
	if (gz_in) {
		gzclose(gz_in);
	}
	if (gz_out) {
		gzclose(gz_out);
	}
	if (fd_out != -1) {
		close(fd_out);
	}
	tmp_unlink(tmp_name);
	free(tmp_name);
	errno = saved_errno;
	return -1;
}

// Run copy_file() and, if successful, delete the source file.
int
move_file(const char *src, const char *dest, int compress_level)
{
	int ret = copy_file(src, dest, compress_level);
	if (ret != -1) {
		x_unlink(src);
	}
	return ret;
}

// Like move_file(), but assumes that src is uncompressed and that src and dest
// are on the same file system.
int
move_uncompressed_file(const char *src, const char *dest, int compress_level)
{
	if (compress_level > 0) {
		return move_file(src, dest, compress_level);
	} else {
		return x_rename(src, dest);
	}
}

// Test if a file is zlib compressed.
bool
file_is_compressed(const char *filename)
{
	FILE *f = fopen(filename, "rb");
	if (!f) {
		return false;
	}

	// Test if file starts with 1F8B, which is zlib's magic number.
	if ((fgetc(f) != 0x1f) || (fgetc(f) != 0x8b)) {
		fclose(f);
		return false;
	}

	fclose(f);
	return true;
}

// Make sure a directory exists.
int
create_dir(const char *dir)
{
	struct stat st;
	if (stat(dir, &st) == 0) {
		if (S_ISDIR(st.st_mode)) {
			return 0;
		}
		errno = ENOTDIR;
		return 1;
	}
	if (mkdir(dir, 0777) != 0 && errno != EEXIST) {
		return 1;
	}
	return 0;
}

// Create directories leading to path. Returns 0 on success, otherwise -1.
int
create_parent_dirs(const char *path)
{
	int res;
	char *parent = dirname(path);
	struct stat st;
	if (stat(parent, &st) == 0) {
		if (S_ISDIR(st.st_mode)) {
			res = 0;
		} else {
			res = -1;
			errno = ENOTDIR;
		}
	} else {
		res = create_parent_dirs(parent);
		if (res == 0) {
			res = mkdir(parent, 0777);
			// Have to handle the condition of the directory already existing because
			// the file system could have changed in between calling stat and
			// actually creating the directory. This can happen when there are
			// multiple instances of ccache running and trying to create the same
			// directory chain, which usually is the case when the cache root does
			// not initially exist. As long as one of the processes creates the
			// directories then our condition is satisfied and we avoid a race
			// condition.
			if (res != 0 && errno == EEXIST) {
				res = 0;
			}
		} else {
			res = -1;
		}
	}
	free(parent);
	return res;
}

// Return a static string with the current hostname.
const char *
get_hostname(void)
{
	static char hostname[260] = "";

	if (hostname[0]) {
		return hostname;
	}

	strcpy(hostname, "unknown");
#if HAVE_GETHOSTNAME
	gethostname(hostname, sizeof(hostname) - 1);
#elif defined(_WIN32)
	const char *computer_name = getenv("COMPUTERNAME");
	if (computer_name) {
		snprintf(hostname, sizeof(hostname), "%s", computer_name);
		return hostname;
	}

	WORD w_version_requested = MAKEWORD(2, 2);
	WSADATA wsa_data;
	int err = WSAStartup(w_version_requested, &wsa_data);
	if (err != 0) {
		// Tell the user that we could not find a usable Winsock DLL.
		cc_log("WSAStartup failed with error: %d", err);
		return hostname;
	}

	if (LOBYTE(wsa_data.wVersion) != 2 || HIBYTE(wsa_data.wVersion) != 2) {
		// Tell the user that we could not find a usable WinSock DLL.
		cc_log("Could not find a usable version of Winsock.dll");
		WSACleanup();
		return hostname;
	}

	int result = gethostname(hostname, sizeof(hostname) - 1);
	if (result != 0) {
		LPVOID lp_msg_buf;
		DWORD dw = WSAGetLastError();

		FormatMessage(
			FORMAT_MESSAGE_ALLOCATE_BUFFER |
			FORMAT_MESSAGE_FROM_SYSTEM |
			FORMAT_MESSAGE_IGNORE_INSERTS,
			NULL, dw, MAKELANGID(LANG_NEUTRAL, SUBLANG_DEFAULT),
			(LPTSTR) &lp_msg_buf, 0, NULL);

		LPVOID lp_display_buf = (LPVOID) LocalAlloc(
			LMEM_ZEROINIT,
			(lstrlen((LPCTSTR) lp_msg_buf) + lstrlen((LPCTSTR) __FILE__) + 200)
			* sizeof(TCHAR));
		_snprintf((LPTSTR) lp_display_buf,
		          LocalSize(lp_display_buf) / sizeof(TCHAR),
		          TEXT("%s failed with error %lu: %s"), __FILE__, dw,
		          (const char *)lp_msg_buf);

		cc_log("can't get hostname OS returned error: %s", (char *)lp_display_buf);

		LocalFree(lp_msg_buf);
		LocalFree(lp_display_buf);
	}
	WSACleanup();
#endif

	hostname[sizeof(hostname) - 1] = 0;
	return hostname;
}

// Return a string to be passed to mkstemp to create a temporary file. Also
// tries to cope with NFS by adding the local hostname.
const char *
tmp_string(void)
{
	static char *ret;
	if (!ret) {
		ret = format("%s.%u.XXXXXX", get_hostname(), (unsigned)getpid());
	}
	return ret;
}

// Return the hash result as a hex string. Size -1 means don't include size
// suffix. Caller frees.
char *
format_hash_as_string(const unsigned char *hash, int size)
{
	int i;
	char *ret = x_malloc(53);
	for (i = 0; i < 16; i++) {
		sprintf(&ret[i*2], "%02x", (unsigned) hash[i]);
	}
	if (size >= 0) {
		sprintf(&ret[i*2], "-%d", size);
	}
	return ret;
}

<<<<<<< HEAD
char const CACHEDIR_TAG[] =
	"Signature: 8a477f597d28d172789f06886806bc55\n"
	"# This file is a cache directory tag created by ccache.\n"
	"# For information about cache directory tags, see:\n"
	"#\thttp://www.brynosaurus.com/cachedir/\n";
=======
static char const CACHEDIR_TAG[] =
  "Signature: 8a477f597d28d172789f06886806bc55\n"
  "# This file is a cache directory tag created by ccache.\n"
  "# For information about cache directory tags, see:\n"
  "#\thttp://www.brynosaurus.com/cachedir/\n";
>>>>>>> 731f26bf

int
create_cachedirtag(const char *dir)
{
	char *filename = format("%s/CACHEDIR.TAG", dir);
	struct stat st;
	if (stat(filename, &st) == 0) {
		if (S_ISREG(st.st_mode)) {
			goto success;
		}
		errno = EEXIST;
		goto error;
	}
	FILE *f = fopen(filename, "w");
	if (!f) {
		goto error;
	}
	if (fwrite(CACHEDIR_TAG, sizeof(CACHEDIR_TAG)-1, 1, f) != 1) {
		fclose(f);
		goto error;
	}
	if (fclose(f)) {
		goto error;
	}
success:
	free(filename);
	return 0;
error:
	free(filename);
	return 1;
}

// Construct a string according to a format. Caller frees.
char *
format(const char *format, ...)
{
	va_list ap;
	va_start(ap, format);

	char *ptr = NULL;
	if (vasprintf(&ptr, format, ap) == -1) {
		fatal("Out of memory in format");
	}
	va_end(ap);

	if (!*ptr) {
		fatal("Internal error in format");
	}
	return ptr;
}

// This is like strdup() but dies if the malloc fails.
char *
x_strdup(const char *s)
{
	char *ret = strdup(s);
	if (!ret) {
		fatal("Out of memory in x_strdup");
	}
	return ret;
}

// This is like strndup() but dies if the malloc fails.
char *
x_strndup(const char *s, size_t n)
{
#ifndef HAVE_STRNDUP
	if (!s) {
		return NULL;
	}
	size_t m = 0;
	while (m < n && s[m]) {
		m++;
	}
	char *ret = malloc(m + 1);
	if (ret) {
		memcpy(ret, s, m);
		ret[m] = '\0';
	}
#else
	char *ret = strndup(s, n);
#endif
	if (!ret) {
		fatal("x_strndup: Could not allocate %lu bytes", (unsigned long)n);
	}
	return ret;
}

// This is like malloc() but dies if the malloc fails.
void *
x_malloc(size_t size)
{
	if (size == 0) {
		// malloc() may return NULL if size is zero, so always do this to make sure
		// that the code handles it regardless of platform.
		return NULL;
	}
	void *ret = malloc(size);
	if (!ret) {
		fatal("x_malloc: Could not allocate %lu bytes", (unsigned long)size);
	}
	return ret;
}

// This is like calloc() but dies if the allocation fails.
void *
x_calloc(size_t nmemb, size_t size)
{
	if (nmemb * size == 0) {
		// calloc() may return NULL if nmemb or size is 0, so always do this to
		// make sure that the code handles it regardless of platform.
		return NULL;
	}
	void *ret = calloc(nmemb, size);
	if (!ret) {
		fatal("x_calloc: Could not allocate %lu bytes", (unsigned long)size);
	}
	return ret;
}

// This is like realloc() but dies if the malloc fails.
void *
x_realloc(void *ptr, size_t size)
{
	if (!ptr) {
		return x_malloc(size);
	}
	void *p2 = realloc(ptr, size);
	if (!p2) {
		fatal("x_realloc: Could not allocate %lu bytes", (unsigned long)size);
	}
	return p2;
}

// This is like unsetenv.
void x_unsetenv(const char *name)
{
#ifdef HAVE_UNSETENV
	unsetenv(name);
#else
	putenv(x_strdup(name)); // Leak to environment.
#endif
}

// Like fstat() but also call cc_log on failure.
int
x_fstat(int fd, struct stat *buf)
{
	int result = fstat(fd, buf);
	if (result != 0) {
		cc_log("Failed to fstat fd %d: %s", fd, strerror(errno));
	}
	return result;
}

// Like lstat() but also call cc_log on failure.
int
x_lstat(const char *pathname, struct stat *buf)
{
	int result = lstat(pathname, buf);
	if (result != 0) {
		cc_log("Failed to lstat %s: %s", pathname, strerror(errno));
	}
	return result;
}

// Like stat() but also call cc_log on failure.
int
x_stat(const char *pathname, struct stat *buf)
{
	int result = stat(pathname, buf);
	if (result != 0) {
		cc_log("Failed to stat %s: %s", pathname, strerror(errno));
	}
	return result;
}

// Construct a string according to the format and store it in *ptr. The
// original *ptr is then freed.
void
reformat(char **ptr, const char *format, ...)
{
	char *saved = *ptr;
	*ptr = NULL;

	va_list ap;
	va_start(ap, format);
	if (vasprintf(ptr, format, ap) == -1) {
		fatal("Out of memory in reformat");
	}
	va_end(ap);

	if (saved) {
		free(saved);
	}
}

// Recursive directory traversal. fn() is called on all entries in the tree.
void
traverse(const char *dir, void (*fn)(const char *, struct stat *))
{
	DIR *d = opendir(dir);
	if (!d) {
		return;
	}

	struct dirent *de;
	while ((de = readdir(d))) {
		if (str_eq(de->d_name, ".")) {
			continue;
		}
		if (str_eq(de->d_name, "..")) {
			continue;
		}

		if (strlen(de->d_name) == 0) {
			continue;
		}

		char *fname = format("%s/%s", dir, de->d_name);
		struct stat st;
		if (lstat(fname, &st)) {
			if (errno != ENOENT && errno != ESTALE) {
				fatal("lstat %s failed: %s", fname, strerror(errno));
			}
			free(fname);
			continue;
		}

		if (S_ISDIR(st.st_mode)) {
			traverse(fname, fn);
		}

		fn(fname, &st);
		free(fname);
	}

	closedir(d);
}


// Return the base name of a file - caller frees.
char *
basename(const char *path)
{
	char *p = strrchr(path, '/');
	if (p) {
		path = p + 1;
	}
#ifdef _WIN32
	p = strrchr(path, '\\');
	if (p) {
		path = p + 1;
	}
#endif

	return x_strdup(path);
}

// Return the dir name of a file - caller frees.
char *
dirname(const char *path)
{
	char *s = x_strdup(path);
	char *p = strrchr(s, '/');
#ifdef _WIN32
	char *p2 = strrchr(s, '\\');
	if (!p || (p2 && p < p2)) {
		p = p2;
	}
#endif
	if (!p) {
		free(s);
		s = x_strdup(".");
	} else if (p == s) {
		*(p + 1) = 0;
	} else {
		*p = 0;
	}
	return s;
}

// Return the file extension (including the dot) of a path as a pointer into
// path. If path has no file extension, the empty string and the end of path is
// returned.
const char *
get_extension(const char *path)
{
	size_t len = strlen(path);
	for (const char *p = &path[len - 1]; p >= path; --p) {
		if (*p == '.') {
			return p;
		}
		if (*p == '/') {
			break;
		}
	}
	return &path[len];
}

// Return a string containing the given path without the filename extension.
// Caller frees.
char *
remove_extension(const char *path)
{
	return x_strndup(path, strlen(path) - strlen(get_extension(path)));
}

// Return size on disk of a file.
size_t
file_size(struct stat *st)
{
#ifdef _WIN32
	return (st->st_size + 1023) & ~1023;
#else
	size_t size = st->st_blocks * 512;
	if ((size_t)st->st_size > size) {
		// Probably a broken stat() call...
		size = (st->st_size + 1023) & ~1023;
	}
	return size;
#endif
}

// Format a size as a human-readable string. Caller frees.
char *
format_human_readable_size(uint64_t v)
{
	char *s;
	if (v >= 1000*1000*1000) {
		s = format("%.1f GB", v/((double)(1000*1000*1000)));
	} else if (v >= 1000*1000) {
		s = format("%.1f MB", v/((double)(1000*1000)));
	} else {
		s = format("%.1f kB", v/((double)(1000)));
	}
	return s;
}

// Format a size as a parsable string. Caller frees.
char *
format_parsable_size_with_suffix(uint64_t size)
{
	char *s;
	if (size >= 1000*1000*1000) {
		s = format("%.1fG", size / ((double)(1000*1000*1000)));
	} else if (size >= 1000*1000) {
		s = format("%.1fM", size / ((double)(1000*1000)));
	} else if (size >= 1000) {
		s = format("%.1fk", size / ((double)(1000)));
	} else {
		s = format("%u", (unsigned)size);
	}
	return s;
}

// Parse a "size value", i.e. a string that can end in k, M, G, T (10-based
// suffixes) or Ki, Mi, Gi, Ti (2-based suffixes). For backward compatibility,
// K is also recognized as a synonym of k.
bool
parse_size_with_suffix(const char *str, uint64_t *size)
{
	errno = 0;

	char *p;
	double x = strtod(str, &p);
	if (errno != 0 || x < 0 || p == str || *str == '\0') {
		return false;
	}

	while (isspace(*p)) {
		++p;
	}

	if (*p != '\0') {
		unsigned multiplier = *(p+1) == 'i' ? 1024 : 1000;
		switch (*p) {
		case 'T':
			x *= multiplier;
		// Fallthrough.
		case 'G':
			x *= multiplier;
		// Fallthrough.
		case 'M':
			x *= multiplier;
		// Fallthrough.
		case 'K':
		case 'k':
			x *= multiplier;
			break;
		default:
			return false;
		}
	} else {
		// Default suffix: G.
		x *= 1000 * 1000 * 1000;
	}
	*size = (uint64_t)x;
	return true;
}


#if !defined(HAVE_REALPATH) && \
  defined(_WIN32) && \
  !defined(HAVE_GETFINALPATHNAMEBYHANDLEW)
static BOOL GetFileNameFromHandle(HANDLE file_handle, TCHAR *filename,
                                  WORD cch_filename)
{
	BOOL success = FALSE;

	// Get the file size.
	DWORD file_size_hi = 0;
	DWORD file_size_lo = GetFileSize(file_handle, &file_size_hi);
	if (file_size_lo == 0 && file_size_hi == 0) {
		// Cannot map a file with a length of zero.
		return FALSE;
	}

	// Create a file mapping object.
	HANDLE file_map =
		CreateFileMapping(file_handle, NULL, PAGE_READONLY, 0, 1, NULL);
	if (!file_map) {
		return FALSE;
	}

	// Create a file mapping to get the file name.
	void *mem = MapViewOfFile(file_map, FILE_MAP_READ, 0, 0, 1);
	if (mem) {
		if (GetMappedFileName(GetCurrentProcess(),
		                      mem,
		                      filename,
		                      cch_filename)) {
			// Translate path with device name to drive letters.
			TCHAR temp[512];
			temp[0] = '\0';

			if (GetLogicalDriveStrings(512-1, temp)) {
				TCHAR name[MAX_PATH];
				TCHAR drive[3] = TEXT(" :");
				BOOL found = FALSE;
				TCHAR *p = temp;

				do {
					// Copy the drive letter to the template string.
					*drive = *p;

					// Look up each device name.
					if (QueryDosDevice(drive, name, MAX_PATH)) {
						size_t name_len = _tcslen(name);
						if (name_len < MAX_PATH) {
							found = _tcsnicmp(filename, name, name_len) == 0
							        && *(filename + name_len) == _T('\\');
							if (found) {
								// Reconstruct filename using temp_file and replace device path
								// with DOS path.
								TCHAR temp_file[MAX_PATH];
								_sntprintf(temp_file,
								           MAX_PATH - 1,
								           TEXT("%s%s"),
								           drive,
								           filename+name_len);
								_tcsncpy(filename, temp_file, _tcslen(temp_file));
							}
						}
					}

					// Go to the next NULL character.
					while (*p++) {
						// Do nothing.
					}
				} while (!found && *p); // End of string.
			}
		}
		success = TRUE;
		UnmapViewOfFile(mem);
	}

	CloseHandle(file_map);
	return success;
}
#endif

// A sane realpath() function, trying to cope with stupid path limits and a
// broken API. Caller frees.
char *
x_realpath(const char *path)
{
	long maxlen = path_max(path);
	char *ret = x_malloc(maxlen);
	char *p;

#if HAVE_REALPATH
	p = realpath(path, ret);
#elif defined(_WIN32)
	if (path[0] == '/') {
		path++;  // Skip leading slash.
	}
	HANDLE path_handle = CreateFile(
		path, GENERIC_READ, FILE_SHARE_READ, NULL, OPEN_EXISTING,
		FILE_ATTRIBUTE_NORMAL, NULL);
	if (INVALID_HANDLE_VALUE != path_handle) {
#ifdef HAVE_GETFINALPATHNAMEBYHANDLEW
		GetFinalPathNameByHandle(path_handle, ret, maxlen, FILE_NAME_NORMALIZED);
#else
		GetFileNameFromHandle(path_handle, ret, maxlen);
#endif
		CloseHandle(path_handle);
		p = ret + 4; // Strip \\?\ from the file name.
	} else {
		snprintf(ret, maxlen, "%s", path);
		p = ret;
	}
#else
	// Yes, there are such systems. This replacement relies on the fact that when
	// we call x_realpath we only care about symlinks.
	{
		int len = readlink(path, ret, maxlen-1);
		if (len == -1) {
			free(ret);
			return NULL;
		}
		ret[len] = 0;
		p = ret;
	}
#endif
	if (p) {
		p = x_strdup(p);
		free(ret);
		return p;
	}
	free(ret);
	return NULL;
}

// A getcwd that will returns an allocated buffer.
char *
gnu_getcwd(void)
{
	unsigned size = 128;

	while (true) {
		char *buffer = (char *)x_malloc(size);
		if (getcwd(buffer, size) == buffer) {
			return buffer;
		}
		free(buffer);
		if (errno != ERANGE) {
			cc_log("getcwd error: %d (%s)", errno, strerror(errno));
			return NULL;
		}
		size *= 2;
	}
}

#ifndef HAVE_STRTOK_R
// strtok_r replacement.
char *
strtok_r(char *str, const char *delim, char **saveptr)
{
	if (!str) {
		str = *saveptr;
	}
	int len = strlen(str);
	char *ret = strtok(str, delim);
	if (ret) {
		char *save = ret;
		while (*save++) {
			// Do nothing.
		}
		if ((len + 1) == (intptr_t) (save - str)) {
			save--;
		}
		*saveptr = save;
	}
	return ret;
}
#endif

// Create an empty temporary file. *fname will be reallocated and set to the
// resulting filename. Returns an open file descriptor to the file.
int
create_tmp_fd(char **fname)
{
	char *template = format("%s.%s", *fname, tmp_string());
	int fd = mkstemp(template);
	if (fd == -1 && errno == ENOENT) {
		if (create_parent_dirs(*fname) != 0) {
			fatal("Failed to create directory %s: %s",
			      dirname(*fname), strerror(errno));
		}
		reformat(&template, "%s.%s", *fname, tmp_string());
		fd = mkstemp(template);
	}
	if (fd == -1) {
		fatal("Failed to create temporary file for %s: %s",
		      *fname, strerror(errno));
	}
	set_cloexec_flag(fd);

#ifndef _WIN32
	fchmod(fd, 0666 & ~get_umask());
#endif

	free(*fname);
	*fname = template;
	return fd;
}

// Create an empty temporary file. *fname will be reallocated and set to the
// resulting filename. Returns an open FILE*.
FILE *
create_tmp_file(char **fname, const char *mode)
{
	FILE *file = fdopen(create_tmp_fd(fname), mode);
	if (!file) {
		fatal("Failed to create file %s: %s", *fname, strerror(errno));
	}
	return file;
}

// Return current user's home directory, or NULL if it can't be determined.
const char *
get_home_directory(void)
{
	const char *p = getenv("HOME");
	if (p) {
		return p;
	}
#ifdef _WIN32
	p = getenv("APPDATA");
	if (p) {
		return p;
	}
#endif
#ifdef HAVE_GETPWUID
	{
		struct passwd *pwd = getpwuid(getuid());
		if (pwd) {
			return pwd->pw_dir;
		}
	}
#endif
	return NULL;
}

// Get the current directory by reading $PWD. If $PWD isn't sane, gnu_getcwd()
// is used. Caller frees.
char *
get_cwd(void)
{
	struct stat st_pwd;
	struct stat st_cwd;

	char *cwd = gnu_getcwd();
	if (!cwd) {
		return NULL;
	}
	char *pwd = getenv("PWD");
	if (!pwd) {
		return cwd;
	}
	if (stat(pwd, &st_pwd) != 0) {
		return cwd;
	}
	if (stat(cwd, &st_cwd) != 0) {
		return cwd;
	}
	if (st_pwd.st_dev == st_cwd.st_dev && st_pwd.st_ino == st_cwd.st_ino) {
		free(cwd);
		return x_strdup(pwd);
	} else {
		return cwd;
	}
}

// Check whether s1 and s2 have the same executable name.
bool
same_executable_name(const char *s1, const char *s2)
{
#ifdef _WIN32
	bool eq = strcasecmp(s1, s2) == 0;
	if (!eq) {
		char *tmp = format("%s.exe", s2);
		eq = strcasecmp(s1, tmp) == 0;
		free(tmp);
	}
	return eq;
#else
	return str_eq(s1, s2);
#endif
}

// Compute the length of the longest directory path that is common to two
// paths. s1 is assumed to be the path to a directory.
size_t
common_dir_prefix_length(const char *s1, const char *s2)
{
	const char *p1 = s1;
	const char *p2 = s2;

	while (*p1 && *p2 && *p1 == *p2) {
		++p1;
		++p2;
	}
	while ((*p1 && *p1 != '/') || (*p2 && *p2 != '/')) {
		p1--;
		p2--;
	}
	if (!*p1 && !*p2 && p2 == s2 + 1) {
		// Special case for s1 and s2 both being "/".
		return 0;
	}
	return p1 - s1;
}

// Compute a relative path from from (an absolute path to a directory) to to (a
// path). Assumes that both from and to are well-formed and canonical. Caller
// frees.
char *
get_relative_path(const char *from, const char *to)
{
	size_t common_prefix_len;
	char *result;

	assert(from && is_absolute_path(from));
	assert(to);

	if (!*to || !is_absolute_path(to)) {
		return x_strdup(to);
	}

#ifdef _WIN32
	// Paths can be escaped by a slash for use with -isystem.
	if (from[0] == '/') {
		from++;
	}
	if (to[0] == '/') {
		to++;
	}
	// Both paths are absolute, drop the drive letters.
	assert(from[0] == to[0]); // Assume the same drive letter.
	from += 2;
	to += 2;
#endif

	result = x_strdup("");
	common_prefix_len = common_dir_prefix_length(from, to);
	if (common_prefix_len > 0 || !str_eq(from, "/")) {
		const char *p;
		for (p = from + common_prefix_len; *p; p++) {
			if (*p == '/') {
				reformat(&result, "../%s", result);
			}
		}
	}
	if (strlen(to) > common_prefix_len) {
		reformat(&result, "%s%s", result, to + common_prefix_len + 1);
	}
	for (int i = strlen(result) - 1; i >= 0 && result[i] == '/'; i--) {
		result[i] = '\0';
	}
	if (str_eq(result, "")) {
		free(result);
		result = x_strdup(".");
	}
	return result;
}

// Return whether path is absolute.
bool
is_absolute_path(const char *path)
{
#ifdef _WIN32
	return path[0] && path[1] == ':';
#else
	return path[0] == '/';
#endif
}

// Return whether the argument is a full path.
bool
is_full_path(const char *path)
{
	if (strchr(path, '/')) {
		return true;
	}
#ifdef _WIN32
	if (strchr(path, '\\')) {
		return true;
	}
#endif
	return false;
}

bool is_symlink(const char *path)
{
#ifdef _WIN32
	(void)path;
	return false;
#else
	struct stat st;
	return x_lstat(path, &st) == 0 && ((st.st_mode & S_IFMT) == S_IFLNK);
#endif
}

// Update the modification time of a file in the cache to save it from LRU
// cleanup.
void
update_mtime(const char *path)
{
#ifdef HAVE_UTIMES
	utimes(path, NULL);
#else
	utime(path, NULL);
#endif
}

// If exit() already has been called, call _exit(), otherwise exit(). This is
// used to avoid calling exit() inside an atexit handler.
void
x_exit(int status)
{
	static bool first_time = true;
	if (first_time) {
		first_time = false;
		exit(status);
	} else {
		_exit(status);
	}
}

// Rename oldpath to newpath (deleting newpath).
int
x_rename(const char *oldpath, const char *newpath)
{
#ifndef _WIN32
	return rename(oldpath, newpath);
#else
	// Windows' rename() refuses to overwrite an existing file.
	unlink(newpath); // Not x_unlink, as x_unlink calls x_rename.
	// If the function succeeds, the return value is nonzero.
	if (MoveFileA(oldpath, newpath) == 0) {
		LPVOID lp_msg_buf;
		DWORD dw = GetLastError();
		FormatMessage(
			FORMAT_MESSAGE_ALLOCATE_BUFFER |
			FORMAT_MESSAGE_FROM_SYSTEM |
			FORMAT_MESSAGE_IGNORE_INSERTS,
			NULL, dw,
			MAKELANGID(LANG_NEUTRAL, SUBLANG_DEFAULT), (LPTSTR) &lp_msg_buf,
			0,
			NULL);

		LPVOID lp_display_buf = (LPVOID) LocalAlloc(
			LMEM_ZEROINIT,
			(lstrlen((LPCTSTR) lp_msg_buf) + lstrlen((LPCTSTR) __FILE__) + 40)
			* sizeof(TCHAR));
		_snprintf((LPTSTR) lp_display_buf,
		          LocalSize(lp_display_buf) / sizeof(TCHAR),
		          TEXT("%s failed with error %lu: %s"), __FILE__, dw,
		          (const char *)lp_msg_buf);

		cc_log("can't rename file %s to %s OS returned error: %s",
		       oldpath, newpath, (char *) lp_display_buf);

		LocalFree(lp_msg_buf);
		LocalFree(lp_display_buf);
		return -1;
	} else {
		return 0;
	}
#endif
}

// Remove path, NFS hazardous. Use only for temporary files that will not exist
// on other systems. That is, the path should include tmp_string().
int
tmp_unlink(const char *path)
{
	cc_log("Unlink %s", path);
	int rc = unlink(path);
	if (rc) {
		cc_log("Unlink failed: %s", strerror(errno));
	}
	return rc;
}

static int
do_x_unlink(const char *path, bool log_failure)
{
	int saved_errno = 0;

	// If path is on an NFS share, unlink isn't atomic, so we rename to a temp
	// file. We don't care if the temp file is trashed, so it's always safe to
	// unlink it first.
	char *tmp_name = format("%s.rm.%s", path, tmp_string());

	int result = 0;
	if (x_rename(path, tmp_name) == -1) {
		result = -1;
		saved_errno = errno;
		goto out;
	}
	if (unlink(tmp_name) == -1) {
		// If it was released in a race, that's OK.
		if (errno != ENOENT && errno != ESTALE) {
			result = -1;
			saved_errno = errno;
		}
	}

out:
	if (result == 0 || log_failure) {
		cc_log("Unlink %s via %s", path, tmp_name);
		if (result != 0 && log_failure) {
			cc_log("x_unlink failed: %s", strerror(saved_errno));
		}
	}
	free(tmp_name);
	errno = saved_errno;
	return result;
}

// Remove path, NFS safe, log both successes and failures.
int
x_unlink(const char *path)
{
	return do_x_unlink(path, true);
}

// Remove path, NFS safe, only log successes.
int
x_try_unlink(const char *path)
{
	return do_x_unlink(path, false);
}

#ifndef _WIN32
// Like readlink() but returns the string or NULL on failure. Caller frees.
char *
x_readlink(const char *path)
{
	long maxlen = path_max(path);
	char *buf = x_malloc(maxlen);
	ssize_t len = readlink(path, buf, maxlen-1);
	if (len == -1) {
		free(buf);
		return NULL;
	}
	buf[len] = 0;
	return buf;
}
#endif

// Reads the content of a file. Size hint 0 means no hint. Returns true on
// success, otherwise false.
bool
read_file(const char *path, size_t size_hint, char **data, size_t *size)
{
	if (size_hint == 0) {
		struct stat st;
		if (x_stat(path, &st) == 0) {
			size_hint = st.st_size;
		}
	}
	size_hint = (size_hint < 1024) ? 1024 : size_hint;

	int fd = open(path, O_RDONLY | O_BINARY);
	if (fd == -1) {
		return false;
	}
	size_t allocated = size_hint;
	*data = x_malloc(allocated);
	int ret;
	size_t pos = 0;
	while (true) {
		if (pos > allocated / 2) {
			allocated *= 2;
			*data = x_realloc(*data, allocated);
		}
		ret = read(fd, *data + pos, allocated - pos);
		if (ret == 0 || (ret == -1 && errno != EINTR)) {
			break;
		}
		if (ret > 0) {
			pos += ret;
		}
	}
	close(fd);
	if (ret == -1) {
		cc_log("Failed reading %s", path);
		free(*data);
		*data = NULL;
		return false;
	}

	*size = pos;
	return true;
}

// Return the content (with NUL termination) of a text file, or NULL on error.
// Caller frees. Size hint 0 means no hint.
char *
read_text_file(const char *path, size_t size_hint)
{
	size_t size;
	char *data;
	if (read_file(path, size_hint, &data, &size)) {
		data = x_realloc(data, size + 1);
		data[size] = '\0';
		return data;
	} else {
		return NULL;
	}
}

static bool
expand_variable(const char **str, char **result, char **errmsg)
{
	assert(**str == '$');

	bool curly;
	const char *p = *str + 1;
	if (*p == '{') {
		curly = true;
		++p;
	} else {
		curly = false;
	}

	const char *q = p;
	while (isalnum(*q) || *q == '_') {
		++q;
	}
	if (curly) {
		if (*q != '}') {
			*errmsg = format("syntax error: missing '}' after \"%s\"", p);
			return false;
		}
	}

	if (q == p) {
		// Special case: don't consider a single $ the start of a variable.
		reformat(result, "%s$", *result);
		return true;
	}

	char *name = x_strndup(p, q - p);
	const char *value = getenv(name);
	if (!value) {
		*errmsg = format("environment variable \"%s\" not set", name);
		free(name);
		return false;
	}
	reformat(result, "%s%s", *result, value);
	if (!curly) {
		--q;
	}
	*str = q;
	free(name);
	return true;
}

// Substitute all instances of $VAR or ${VAR}, where VAR is an environment
// variable, in a string. Caller frees. If one of the environment variables
// doesn't exist, NULL will be returned and *errmsg will be an appropriate
// error message (caller frees).
char *
subst_env_in_string(const char *str, char **errmsg)
{
	assert(errmsg);
	*errmsg = NULL;

	char *result = x_strdup("");
	const char *p = str; // Interval start.
	const char *q = str; // Interval end.
	for (q = str; *q; ++q) {
		if (*q == '$') {
			reformat(&result, "%s%.*s", result, (int)(q - p), p);
			if (!expand_variable(&q, &result, errmsg)) {
				free(result);
				return NULL;
			}
			p = q + 1;
		}
	}
	reformat(&result, "%s%.*s", result, (int)(q - p), p);
	return result;
}

void
set_cloexec_flag(int fd)
{
#ifndef _WIN32
	int flags = fcntl(fd, F_GETFD, 0);
	if (flags >= 0) {
		fcntl(fd, F_SETFD, flags | FD_CLOEXEC);
	}
#else
	(void)fd;
#endif
}<|MERGE_RESOLUTION|>--- conflicted
+++ resolved
@@ -634,19 +634,11 @@
 	return ret;
 }
 
-<<<<<<< HEAD
-char const CACHEDIR_TAG[] =
+static char const CACHEDIR_TAG[] =
 	"Signature: 8a477f597d28d172789f06886806bc55\n"
 	"# This file is a cache directory tag created by ccache.\n"
 	"# For information about cache directory tags, see:\n"
 	"#\thttp://www.brynosaurus.com/cachedir/\n";
-=======
-static char const CACHEDIR_TAG[] =
-  "Signature: 8a477f597d28d172789f06886806bc55\n"
-  "# This file is a cache directory tag created by ccache.\n"
-  "# For information about cache directory tags, see:\n"
-  "#\thttp://www.brynosaurus.com/cachedir/\n";
->>>>>>> 731f26bf
 
 int
 create_cachedirtag(const char *dir)
